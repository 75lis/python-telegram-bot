--- conflicted
+++ resolved
@@ -104,13 +104,9 @@
             for i, passport_file in enumerate(data)
         ]
 
-<<<<<<< HEAD
-    async def get_file(self, timeout: float = None, api_kwargs: JSONDict = None) -> 'File':
-=======
-    def get_file(
+    async def get_file(
         self, timeout: ODVInput[float] = DEFAULT_NONE, api_kwargs: JSONDict = None
     ) -> 'File':
->>>>>>> e9c01c77
         """
         Wrapper over :attr:`telegram.Bot.get_file`. Will automatically assign the correct
         credentials to the returned :class:`telegram.File` if originating from
