--- conflicted
+++ resolved
@@ -197,11 +197,7 @@
             )
         )
 
-<<<<<<< HEAD
-    async def download_as_bytearray(self, buf: bytearray = None) -> bytes:
-=======
-    def download_as_bytearray(self, buf: bytearray = None) -> bytearray:
->>>>>>> dea487bb
+    async def download_as_bytearray(self, buf: bytearray = None) -> bytearray:
         """Download this file and return it as a bytearray.
 
         Args:
