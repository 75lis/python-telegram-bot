#!/usr/bin/env python
# -*- coding: utf-8 -*-
# pylint: disable=E0611,E0213,E1102,C0103,E1101,R0913,R0904
#
# A library that provides a Python interface to the Telegram Bot API
# Copyright (C) 2015-2020
# Leandro Toledo de Souza <devs@python-telegram-bot.org>
#
# This program is free software: you can redistribute it and/or modify
# it under the terms of the GNU Lesser Public License as published by
# the Free Software Foundation, either version 3 of the License, or
# (at your option) any later version.
#
# This program is distributed in the hope that it will be useful,
# but WITHOUT ANY WARRANTY; without even the implied warranty of
# MERCHANTABILITY or FITNESS FOR A PARTICULAR PURPOSE.  See the
# GNU Lesser Public License for more details.
#
# You should have received a copy of the GNU Lesser Public License
# along with this program.  If not, see [http://www.gnu.org/licenses/].
# pylint: disable=E0401
"""This module contains an object that represents a Telegram Bot."""

import functools
import inspect
import logging
from datetime import datetime

from typing import (
    TYPE_CHECKING,
    Any,
    Callable,
    List,
    Optional,
    Tuple,
    TypeVar,
    Union,
    no_type_check,
    cast,
)

from decorator import decorate

try:
    import ujson as json
except ImportError:
    import json  # type: ignore[no-redef]  # noqa: F723

from cryptography.hazmat.backends import default_backend
from cryptography.hazmat.primitives import serialization

from telegram import (
    Animation,
    Audio,
    BotCommand,
    Chat,
    ChatMember,
    ChatPermissions,
    ChatPhoto,
    Contact,
    Document,
    File,
    GameHighScore,
    InlineQueryResult,
    InputMedia,
    LabeledPrice,
    Location,
    MaskPosition,
    Message,
    MessageEntity,
    MessageId,
    PassportElementError,
    PhotoSize,
    Poll,
    ReplyMarkup,
    ShippingOption,
    Sticker,
    StickerSet,
    TelegramObject,
    Update,
    User,
    UserProfilePhotos,
    Venue,
    Video,
    VideoNote,
    Voice,
    WebhookInfo,
    InputMediaAudio,
    InputMediaDocument,
    InputMediaPhoto,
    InputMediaVideo,
    InlineKeyboardMarkup,
)
from telegram.constants import MAX_INLINE_QUERY_RESULTS
from telegram.error import InvalidToken, TelegramError
from telegram.utils.helpers import (
    DEFAULT_NONE,
    DefaultValue,
    to_timestamp,
    is_local_file,
    parse_file_input,
)
from telegram.utils.request import Request
from telegram.utils.types import FileInput, JSONDict

if TYPE_CHECKING:
    from telegram.ext import Defaults, MessageQueue

RT = TypeVar('RT')


def info(func: Callable[..., RT]) -> Callable[..., RT]:
    # pylint: disable=W0212
    @functools.wraps(func)
    def decorator(self: 'Bot', *args: Any, **kwargs: Any) -> RT:
        if not self.bot:
            self.get_me(delay_queue=None)

        if self._commands is None:
            self.get_my_commands(delay_queue=None)

        result = func(self, *args, **kwargs)
        return result

    return decorator


def log(func: Callable[..., RT]) -> Callable[..., RT]:
    logger = logging.getLogger(func.__module__)

    def decorator(_: Callable, *args: Any, **kwargs: Any) -> RT:  # pylint: disable=W0613
        logger.debug('Entering: %s', func.__name__)
        result = func(*args, **kwargs)
        logger.debug(result)
        logger.debug('Exiting: %s', func.__name__)
        return result

    return decorate(func, decorator)


def mq(func: Callable[..., RT]) -> Callable[..., RT]:
    logger = logging.getLogger(func.__module__)

    def decorator(_: Callable, *args: Any, **kwargs: Any) -> RT:
        self = cast('Bot', args[0])
        arg_spec = inspect.getfullargspec(func)
        idx = arg_spec.args.index('delay_queue')
        delay_queue = args[idx]

        if not self.message_queue or not self.message_queue.running:
            if delay_queue:
                logger.warning(
                    'Ignoring call to MessageQueue, because it is either not set or not running.'
                )
            return func(*args, **kwargs)

        if not delay_queue:
            return func(*args, **kwargs)

        if delay_queue == self.message_queue.DEFAULT_QUEUE:
            # For default queue, check if we're in a group setting or not
            chat_id: Union[str, int] = ''
            if 'chat_id' in arg_spec.args:
                idx = arg_spec.args.index('chat_id')
                chat_id = args[idx]

            if not chat_id:
                is_group = False
            elif isinstance(chat_id, str) and chat_id.startswith('@'):
                is_group = True
            else:
                try:
                    is_group = int(chat_id) < 0
                except ValueError:
                    is_group = False

            logger.debug(
                'Processing MessageQueue call with chat id %s through the %s queue.',
                chat_id,
                'group' if is_group else 'default',
            )

            queue = self.message_queue.GROUP_QUEUE if is_group else delay_queue
            return self.message_queue.put(  # type: ignore[return-value]
                func, queue, *args, **kwargs
            )

        return self.message_queue.put(  # type: ignore[return-value]
            func, delay_queue, *args, **kwargs
        )

    return decorate(func, decorator)


class Bot(TelegramObject):
    """This object represents a Telegram Bot.

    Args:
        token (:obj:`str`): Bot's unique authentication.
        base_url (:obj:`str`, optional): Telegram Bot API service URL.
        base_file_url (:obj:`str`, optional): Telegram Bot API file URL.
        request (:obj:`telegram.utils.request.Request`, optional): Pre initialized
            :obj:`telegram.utils.request.Request`.
        private_key (:obj:`bytes`, optional): Private key for decryption of telegram passport data.
        private_key_password (:obj:`bytes`, optional): Password for above private key.
        defaults (:class:`telegram.ext.Defaults`, optional): An object containing default values to
            be used if not set explicitly in the bot methods.
        message_queue (:class:`telegram.ext.MessageQueue`, optional): A message queue to pass
            requests through in order to avoid flood limits.

    Note:
        * Most bot methods have the argument ``api_kwargs`` which allows to pass arbitrary keywords
          to the Telegram API. This can be used to access new features of the API before they were
          incorporated into PTB. However, this is not guaranteed to work, i.e. it will fail for
          passing files.
        * Most bot methods have the argument ``delay_queue`` which allows you to pass the request
          to the specified delay queue of the :attr:`message_queue`. This will have an effect only,
          if the :class:`telegram.ext.MessageQueue` is set and running. When passing a request
          through the :attr:`message_queue`, the bot method will return a
          :class:`telegram.utils.Promise` instead of the documented return value.

    """

    def __new__(cls, *args: Any, **kwargs: Any) -> 'Bot':  # pylint: disable=W0613
        # Get default values from kwargs
        defaults = kwargs.get('defaults')

        # Make an instance of the class
        instance = super().__new__(cls)

        if not defaults:
            return instance

        # For each method ...
        for method_name, method in inspect.getmembers(instance, predicate=inspect.ismethod):
            # ... get kwargs
            argspec = inspect.getfullargspec(method)
            kwarg_names = argspec.args[-len(argspec.defaults or []) :]
            # ... check if Defaults has a attribute that matches the kwarg name
            needs_default = [
                kwarg_name for kwarg_name in kwarg_names if hasattr(defaults, kwarg_name)
            ]
            # ... make a dict of kwarg name and the default value
            default_kwargs = {
                kwarg_name: getattr(defaults, kwarg_name)
                for kwarg_name in needs_default
                if (getattr(defaults, kwarg_name) is not DEFAULT_NONE)
            }
            # ... do some special casing for delay_queue because that may depend on the method
            if 'delay_queue' in default_kwargs:
                default_kwargs['delay_queue'] = defaults.delay_queue_per_method[method_name]
            # ... apply the defaults using a partial
            if default_kwargs:
                setattr(instance, method_name, functools.partial(method, **default_kwargs))

        return instance

    def __init__(
        self,
        token: str,
        base_url: str = None,
        base_file_url: str = None,
        request: 'Request' = None,
        private_key: bytes = None,
        private_key_password: bytes = None,
        defaults: 'Defaults' = None,
        message_queue: 'MessageQueue' = None,
    ):
        self.token = self._validate_token(token)

        self.defaults = defaults
        self.message_queue = message_queue

        if base_url is None:
            base_url = 'https://api.telegram.org/bot'

        if base_file_url is None:
            base_file_url = 'https://api.telegram.org/file/bot'

        self.base_url = str(base_url) + str(self.token)
        self.base_file_url = str(base_file_url) + str(self.token)
        self.bot: Optional[User] = None
        self._commands: Optional[List[BotCommand]] = None
        self._request = request or Request()
        self.logger = logging.getLogger(__name__)

        if private_key:
            self.private_key = serialization.load_pem_private_key(
                private_key, password=private_key_password, backend=default_backend()
            )

    def _post(
        self,
        endpoint: str,
        data: JSONDict = None,
        timeout: float = None,
        api_kwargs: JSONDict = None,
    ) -> Union[bool, JSONDict, None]:
        if data is None:
            data = {}

        if api_kwargs:
            if data:
                data.update(api_kwargs)
            else:
                data = api_kwargs

        return self.request.post(f'{self.base_url}/{endpoint}', data=data, timeout=timeout)

    def _message(
        self,
        endpoint: str,
        data: JSONDict,
        reply_to_message_id: Union[str, int] = None,
        disable_notification: bool = None,
        reply_markup: ReplyMarkup = None,
        allow_sending_without_reply: bool = None,
        timeout: float = None,
        api_kwargs: JSONDict = None,
    ) -> Union[bool, Message, None]:
        if reply_to_message_id is not None:
            data['reply_to_message_id'] = reply_to_message_id

        if disable_notification is not None:
            data['disable_notification'] = disable_notification

        if allow_sending_without_reply is not None:
            data['allow_sending_without_reply'] = allow_sending_without_reply

        if reply_markup is not None:
            if isinstance(reply_markup, ReplyMarkup):
                # We need to_json() instead of to_dict() here, because reply_markups may be
                # attached to media messages, which aren't json dumped by utils.request
                data['reply_markup'] = reply_markup.to_json()
            else:
                data['reply_markup'] = reply_markup

        if data.get('media') and (data['media'].parse_mode == DEFAULT_NONE):
            if self.defaults:
                data['media'].parse_mode = self.defaults.parse_mode
            else:
                data['media'].parse_mode = None

        result = self._post(endpoint, data, timeout=timeout, api_kwargs=api_kwargs)

        if result is True:
            return result

        return Message.de_json(result, self)  # type: ignore[arg-type]

    @property
    def request(self) -> Request:
        return self._request

    @staticmethod
    def _validate_token(token: str) -> str:
        """A very basic validation on token."""
        if any(x.isspace() for x in token):
            raise InvalidToken()

        left, sep, _right = token.partition(':')
        if (not sep) or (not left.isdigit()) or (len(left) < 3):
            raise InvalidToken()

        return token

    @property  # type: ignore
    @info
    def id(self) -> int:
        """:obj:`int`: Unique identifier for this bot."""

        return self.bot.id  # type: ignore

    @property  # type: ignore
    @info
    def first_name(self) -> str:
        """:obj:`str`: Bot's first name."""

        return self.bot.first_name  # type: ignore

    @property  # type: ignore
    @info
    def last_name(self) -> str:
        """:obj:`str`: Optional. Bot's last name."""

        return self.bot.last_name  # type: ignore

    @property  # type: ignore
    @info
    def username(self) -> str:
        """:obj:`str`: Bot's username."""

        return self.bot.username  # type: ignore

    @property  # type: ignore
    @info
    def link(self) -> str:
        """:obj:`str`: Convenience property. Returns the t.me link of the bot."""

        return f"https://t.me/{self.username}"

    @property  # type: ignore
    @info
    def can_join_groups(self) -> bool:
        """:obj:`bool`: Bot's can_join_groups attribute."""

        return self.bot.can_join_groups  # type: ignore

    @property  # type: ignore
    @info
    def can_read_all_group_messages(self) -> bool:
        """:obj:`bool`: Bot's can_read_all_group_messages attribute."""

        return self.bot.can_read_all_group_messages  # type: ignore

    @property  # type: ignore
    @info
    def supports_inline_queries(self) -> bool:
        """:obj:`bool`: Bot's supports_inline_queries attribute."""

        return self.bot.supports_inline_queries  # type: ignore

    @property  # type: ignore
    @info
    def commands(self) -> List[BotCommand]:
        """List[:class:`BotCommand`]: Bot's commands."""

        return self._commands or []

    @property
    def name(self) -> str:
        """:obj:`str`: Bot's @username."""

        return f'@{self.username}'

    @log
    @mq
    def get_me(
        self, timeout: int = None, api_kwargs: JSONDict = None, delay_queue: str = None
    ) -> Optional[User]:
        """A simple method for testing your bot's auth token. Requires no parameters.

        Args:
            timeout (:obj:`int` | :obj:`float`, optional): If this value is specified, use it as
                the read timeout from the server (instead of the one specified during creation of
                the connection pool).
            api_kwargs (:obj:`dict`, optional): Arbitrary keyword arguments to be passed to the
                Telegram API.
            delay_queue (:obj:`str`, optional): The name of the delay queue to pass this request
                through. Defaults to :obj:`None`.

        Returns:
            :class:`telegram.User`: A :class:`telegram.User` instance representing that bot if the
            credentials are valid, :obj:`None` otherwise.

        Raises:
            :class:`telegram.TelegramError`

        """
        result = self._post('getMe', timeout=timeout, api_kwargs=api_kwargs)

        self.bot = User.de_json(result, self)  # type: ignore

        return self.bot

    @log
    @mq
    def send_message(
        self,
        chat_id: Union[int, str],
        text: str,
        parse_mode: str = None,
        disable_web_page_preview: bool = None,
        disable_notification: bool = False,
        reply_to_message_id: Union[int, str] = None,
        reply_markup: ReplyMarkup = None,
        timeout: float = None,
        api_kwargs: JSONDict = None,
        allow_sending_without_reply: bool = None,
        entities: Union[List[MessageEntity], Tuple[MessageEntity, ...]] = None,
        delay_queue: str = None,
    ) -> Optional[Message]:
        """Use this method to send text messages.

        Args:
            chat_id (:obj:`int` | :obj:`str`): Unique identifier for the target chat or username
                of the target channel (in the format @channelusername).
            text (:obj:`str`): Text of the message to be sent. Max 4096 characters after entities
                parsing. Also found as :attr:`telegram.constants.MAX_MESSAGE_LENGTH`.
            parse_mode (:obj:`str`): Send Markdown or HTML, if you want Telegram apps to show bold,
                italic, fixed-width text or inline URLs in your bot's message. See the constants in
                :class:`telegram.ParseMode` for the available modes.
            entities (List[:class:`telegram.MessageEntity`], optional): List of special entities
                that appear in message text, which can be specified instead of :attr:`parse_mode`.
            disable_web_page_preview (:obj:`bool`, optional): Disables link previews for links in
                this message.
            disable_notification (:obj:`bool`, optional): Sends the message silently. Users will
                receive a notification with no sound.
            reply_to_message_id (:obj:`int`, optional): If the message is a reply, ID of the
                original message.
            allow_sending_without_reply (:obj:`bool`, optional): Pass :obj:`True`, if the message
                should be sent even if the specified replied-to message is not found.
            reply_markup (:class:`telegram.ReplyMarkup`, optional): Additional interface options.
                A JSON-serialized object for an inline keyboard, custom reply keyboard,
                instructions to remove reply keyboard or to force a reply from the user.
            timeout (:obj:`int` | :obj:`float`, optional): If this value is specified, use it as
                the read timeout from the server (instead of the one specified during creation of
                the connection pool).
            api_kwargs (:obj:`dict`, optional): Arbitrary keyword arguments to be passed to the
                Telegram API.
            delay_queue (:obj:`str`, optional): The name of the delay queue to pass this request
                through. Defaults to :obj:`None`.

        Returns:
            :class:`telegram.Message`: On success, the sent message is returned.

        Raises:
            :class:`telegram.TelegramError`

        """
        data: JSONDict = {'chat_id': chat_id, 'text': text}

        if parse_mode:
            data['parse_mode'] = parse_mode
        if entities:
            data['entities'] = [me.to_dict() for me in entities]
        if disable_web_page_preview:
            data['disable_web_page_preview'] = disable_web_page_preview

        return self._message(  # type: ignore[return-value]
            'sendMessage',
            data,
            disable_notification=disable_notification,
            reply_to_message_id=reply_to_message_id,
            reply_markup=reply_markup,
            allow_sending_without_reply=allow_sending_without_reply,
            timeout=timeout,
            api_kwargs=api_kwargs,
        )

    @log
    @mq
    def delete_message(
        self,
        chat_id: Union[str, int],
        message_id: Union[str, int],
        timeout: float = None,
        api_kwargs: JSONDict = None,
        delay_queue: str = None,
    ) -> bool:
        """
        Use this method to delete a message, including service messages, with the following
        limitations:

            - A message can only be deleted if it was sent less than 48 hours ago.
            - A dice message in a private chat can only be deleted if it was sent more than 24
              hours ago.
            - Bots can delete outgoing messages in private chats, groups, and supergroups.
            - Bots can delete incoming messages in private chats.
            - Bots granted can_post_messages permissions can delete outgoing messages in channels.
            - If the bot is an administrator of a group, it can delete any message there.
            - If the bot has can_delete_messages permission in a supergroup or a channel, it can
              delete any message there.

        Args:
            chat_id (:obj:`int` | :obj:`str`): Unique identifier for the target chat or username
                of the target channel (in the format @channelusername).
            message_id (:obj:`int`): Identifier of the message to delete.
            timeout (:obj:`int` | :obj:`float`, optional): If this value is specified, use it as
                the read timeout from the server (instead of the one specified during creation of
                the connection pool).
            api_kwargs (:obj:`dict`, optional): Arbitrary keyword arguments to be passed to the
                Telegram API.
            delay_queue (:obj:`str`, optional): The name of the delay queue to pass this request
                through. Defaults to :obj:`None`.

        Returns:
            :obj:`bool`: On success, :obj:`True` is returned.

        Raises:
            :class:`telegram.TelegramError`

        """
        data: JSONDict = {'chat_id': chat_id, 'message_id': message_id}

        result = self._post('deleteMessage', data, timeout=timeout, api_kwargs=api_kwargs)

        return result  # type: ignore[return-value]

    @log
    @mq
    def forward_message(
        self,
        chat_id: Union[int, str],
        from_chat_id: Union[str, int],
        message_id: Union[str, int],
        disable_notification: bool = False,
        timeout: float = None,
        api_kwargs: JSONDict = None,
        delay_queue: str = None,
    ) -> Optional[Message]:
        """Use this method to forward messages of any kind.

        Args:
            chat_id (:obj:`int` | :obj:`str`): Unique identifier for the target chat or username
                of the target channel (in the format @channelusername).
            from_chat_id (:obj:`int` | :obj:`str`): Unique identifier for the chat where the
                original message was sent (or channel username in the format @channelusername).
            disable_notification (:obj:`bool`, optional): Sends the message silently. Users will
                receive a notification with no sound.
            message_id (:obj:`int`): Message identifier in the chat specified in from_chat_id.
            timeout (:obj:`int` | :obj:`float`, optional): If this value is specified, use it as
                the read timeout from the server (instead of the one specified during creation of
                the connection pool).
            api_kwargs (:obj:`dict`, optional): Arbitrary keyword arguments to be passed to the
                Telegram API.
            delay_queue (:obj:`str`, optional): The name of the delay queue to pass this request
                through. Defaults to :obj:`None`.

        Returns:
            :class:`telegram.Message`: On success, the sent Message is returned.

        Raises:
            :class:`telegram.TelegramError`

        """
        data: JSONDict = {}

        if chat_id:
            data['chat_id'] = chat_id
        if from_chat_id:
            data['from_chat_id'] = from_chat_id
        if message_id:
            data['message_id'] = message_id

        return self._message(  # type: ignore[return-value]
            'forwardMessage',
            data,
            disable_notification=disable_notification,
            timeout=timeout,
            api_kwargs=api_kwargs,
        )

    @log
    @mq
    def send_photo(
        self,
        chat_id: int,
        photo: Union[FileInput, PhotoSize],
        caption: str = None,
        disable_notification: bool = False,
        reply_to_message_id: Union[int, str] = None,
        reply_markup: ReplyMarkup = None,
        timeout: float = 20,
        parse_mode: str = None,
        api_kwargs: JSONDict = None,
        allow_sending_without_reply: bool = None,
        caption_entities: Union[List[MessageEntity], Tuple[MessageEntity, ...]] = None,
<<<<<<< HEAD
        delay_queue: str = None,
=======
        filename: str = None,
>>>>>>> 80b34811
    ) -> Optional[Message]:
        """Use this method to send photos.

        Note:
            The photo argument can be either a file_id, an URL or a file from disk
            ``open(filename, 'rb')``

        Args:
            chat_id (:obj:`int` | :obj:`str`): Unique identifier for the target chat or username
                of the target channel (in the format @channelusername).
            photo (:obj:`str` | `filelike object` | :obj:`bytes` | :class:`pathlib.Path` | \
                :class:`telegram.PhotoSize`): Photo to send.
                Pass a file_id as String to send a photo that exists on the Telegram servers
                (recommended), pass an HTTP URL as a String for Telegram to get a photo from the
                Internet, or upload a new photo using multipart/form-data. Lastly you can pass
                an existing :class:`telegram.PhotoSize` object to send.

                .. versionchanged:: 13.2
                   Accept :obj:`bytes` as input.
            filename (:obj:`str`, optional): Custom file name for the photo, when uploading a
                new file. Convenience parameter, useful e.g. when sending files generated by the
                :obj:`tempfile` module.

                .. versionadded:: 13.1
            caption (:obj:`str`, optional): Photo caption (may also be used when resending photos
                by file_id), 0-1024 characters after entities parsing.
            parse_mode (:obj:`str`, optional): Send Markdown or HTML, if you want Telegram apps to
                show bold, italic, fixed-width text or inline URLs in the media caption. See the
                constants in :class:`telegram.ParseMode` for the available modes.
            caption_entities (List[:class:`telegram.MessageEntity`], optional): List of special
                entities that appear in message text, which can be specified instead of
                :attr:`parse_mode`.
            disable_notification (:obj:`bool`, optional): Sends the message silently. Users will
                receive a notification with no sound.
            reply_to_message_id (:obj:`int`, optional): If the message is a reply, ID of the
                original message.
            allow_sending_without_reply (:obj:`bool`, optional): Pass :obj:`True`, if the message
                should be sent even if the specified replied-to message is not found.
            reply_markup (:class:`telegram.ReplyMarkup`, optional): Additional interface options. A
                JSON-serialized object for an inline keyboard, custom reply keyboard, instructions
                to remove reply keyboard or to force a reply from the user.
            timeout (:obj:`int` | :obj:`float`, optional): Send file timeout (default: 20 seconds).
            api_kwargs (:obj:`dict`, optional): Arbitrary keyword arguments to be passed to the
                Telegram API.
            delay_queue (:obj:`str`, optional): The name of the delay queue to pass this request
                through. Defaults to :obj:`None`.

        Returns:
            :class:`telegram.Message`: On success, the sent Message is returned.

        Raises:
            :class:`telegram.TelegramError`

        """
        data: JSONDict = {
            'chat_id': chat_id,
            'photo': parse_file_input(photo, PhotoSize, filename=filename),
        }

        if caption:
            data['caption'] = caption
        if parse_mode:
            data['parse_mode'] = parse_mode
        if caption_entities:
            data['caption_entities'] = [me.to_dict() for me in caption_entities]

        return self._message(  # type: ignore[return-value]
            'sendPhoto',
            data,
            timeout=timeout,
            disable_notification=disable_notification,
            reply_to_message_id=reply_to_message_id,
            reply_markup=reply_markup,
            allow_sending_without_reply=allow_sending_without_reply,
            api_kwargs=api_kwargs,
        )

    @log
    @mq
    def send_audio(
        self,
        chat_id: Union[int, str],
        audio: Union[FileInput, Audio],
        duration: int = None,
        performer: str = None,
        title: str = None,
        caption: str = None,
        disable_notification: bool = False,
        reply_to_message_id: Union[int, str] = None,
        reply_markup: ReplyMarkup = None,
        timeout: float = 20,
        parse_mode: str = None,
        thumb: FileInput = None,
        api_kwargs: JSONDict = None,
        allow_sending_without_reply: bool = None,
        caption_entities: Union[List[MessageEntity], Tuple[MessageEntity, ...]] = None,
<<<<<<< HEAD
        delay_queue: str = None,
=======
        filename: str = None,
>>>>>>> 80b34811
    ) -> Optional[Message]:
        """
        Use this method to send audio files, if you want Telegram clients to display them in the
        music player. Your audio must be in the .mp3 or .m4a format.

        Bots can currently send audio files of up to 50 MB in size, this limit may be changed in
        the future.

        For sending voice messages, use the sendVoice method instead.

        Note:
            The audio argument can be either a file_id, an URL or a file from disk
            ``open(filename, 'rb')``

        Args:
            chat_id (:obj:`int` | :obj:`str`): Unique identifier for the target chat or username
                of the target channel (in the format @channelusername).
            audio (:obj:`str` | `filelike object` | :obj:`bytes` | :class:`pathlib.Path` | \
                :class:`telegram.Audio`): Audio file to send.
                Pass a file_id as String to send an audio file that exists on the Telegram servers
                (recommended), pass an HTTP URL as a String for Telegram to get an audio file from
                the Internet, or upload a new one using multipart/form-data. Lastly you can pass
                an existing :class:`telegram.Audio` object to send.

                .. versionchanged:: 13.2
                   Accept :obj:`bytes` as input.
            filename (:obj:`str`, optional): Custom file name for the audio, when uploading a
                new file. Convenience parameter, useful e.g. when sending files generated by the
                :obj:`tempfile` module.

                .. versionadded:: 13.1
            caption (:obj:`str`, optional): Audio caption, 0-1024 characters after entities
                parsing.
            parse_mode (:obj:`str`, optional): Send Markdown or HTML, if you want Telegram apps to
                show bold, italic, fixed-width text or inline URLs in the media caption. See the
                constants in :class:`telegram.ParseMode` for the available modes.
            caption_entities (List[:class:`telegram.MessageEntity`], optional): List of special
                entities that appear in message text, which can be specified instead of
                :attr:`parse_mode`.
            duration (:obj:`int`, optional): Duration of sent audio in seconds.
            performer (:obj:`str`, optional): Performer.
            title (:obj:`str`, optional): Track name.
            disable_notification (:obj:`bool`, optional): Sends the message silently. Users will
                receive a notification with no sound.
            reply_to_message_id (:obj:`int`, optional): If the message is a reply, ID of the
                original message.
            allow_sending_without_reply (:obj:`bool`, optional): Pass :obj:`True`, if the message
                should be sent even if the specified replied-to message is not found.
            reply_markup (:class:`telegram.ReplyMarkup`, optional): Additional interface options. A
                JSON-serialized object for an inline keyboard, custom reply keyboard, instructions
                to remove reply keyboard or to force a reply from the user.
            thumb (`filelike object` | :obj:`bytes` | :class:`pathlib.Path`, optional): Thumbnail
                of the file sent; can be ignored if
                thumbnail generation for the file is supported server-side. The thumbnail should be
                in JPEG format and less than 200 kB in size. A thumbnail's width and height should
                not exceed 320. Ignored if the file is not uploaded using multipart/form-data.
                Thumbnails can't be reused and can be only uploaded as a new file.

                .. versionchanged:: 13.2
                   Accept :obj:`bytes` as input.
            timeout (:obj:`int` | :obj:`float`, optional): Send file timeout (default: 20 seconds).
            api_kwargs (:obj:`dict`, optional): Arbitrary keyword arguments to be passed to the
                Telegram API.
            delay_queue (:obj:`str`, optional): The name of the delay queue to pass this request
                through. Defaults to :obj:`None`.

        Returns:
            :class:`telegram.Message`: On success, the sent Message is returned.

        Raises:
            :class:`telegram.TelegramError`

        """
        data: JSONDict = {
            'chat_id': chat_id,
            'audio': parse_file_input(audio, Audio, filename=filename),
        }

        if duration:
            data['duration'] = duration
        if performer:
            data['performer'] = performer
        if title:
            data['title'] = title
        if caption:
            data['caption'] = caption
        if parse_mode:
            data['parse_mode'] = parse_mode
        if caption_entities:
            data['caption_entities'] = [me.to_dict() for me in caption_entities]
        if thumb:
            data['thumb'] = parse_file_input(thumb, attach=True)

        return self._message(  # type: ignore[return-value]
            'sendAudio',
            data,
            timeout=timeout,
            disable_notification=disable_notification,
            reply_to_message_id=reply_to_message_id,
            reply_markup=reply_markup,
            allow_sending_without_reply=allow_sending_without_reply,
            api_kwargs=api_kwargs,
        )

    @log
    @mq
    def send_document(
        self,
        chat_id: Union[int, str],
        document: Union[FileInput, Document],
        filename: str = None,
        caption: str = None,
        disable_notification: bool = False,
        reply_to_message_id: Union[int, str] = None,
        reply_markup: ReplyMarkup = None,
        timeout: float = 20,
        parse_mode: str = None,
        thumb: FileInput = None,
        api_kwargs: JSONDict = None,
        disable_content_type_detection: bool = None,
        allow_sending_without_reply: bool = None,
        caption_entities: Union[List[MessageEntity], Tuple[MessageEntity, ...]] = None,
        delay_queue: str = None,
    ) -> Optional[Message]:
        """
        Use this method to send general files.

        Bots can currently send files of any type of up to 50 MB in size, this limit may be
        changed in the future.

        Note:
            The document argument can be either a file_id, an URL or a file from disk
            ``open(filename, 'rb')``

        Args:
            chat_id (:obj:`int` | :obj:`str`): Unique identifier for the target chat or username
                of the target channel (in the format @channelusername).
            document (:obj:`str` | `filelike object` | :obj:`bytes` | :class:`pathlib.Path` | \
                :class:`telegram.Document`): File to send.
                Pass a file_id as String to send a file that exists on the Telegram servers
                (recommended), pass an HTTP URL as a String for Telegram to get a file from the
                Internet, or upload a new one using multipart/form-data. Lastly you can pass
                an existing :class:`telegram.Document` object to send.

                .. versionchanged:: 13.2
                   Accept :obj:`bytes` as input.
            filename (:obj:`str`, optional): Custom file name for the document, when uploading a
                new file. Convenience parameter, useful e.g. when sending files generated by the
                :obj:`tempfile` module.
            caption (:obj:`str`, optional): Document caption (may also be used when resending
                documents by file_id), 0-1024 characters after entities parsing.
            disable_content_type_detection (:obj:`bool`, optional): Disables automatic server-side
                content type detection for files uploaded using multipart/form-data.
            parse_mode (:obj:`str`, optional): Send Markdown or HTML, if you want Telegram apps to
                show bold, italic, fixed-width text or inline URLs in the media caption. See the
                constants in :class:`telegram.ParseMode` for the available modes.
            caption_entities (List[:class:`telegram.MessageEntity`], optional): List of special
                entities that appear in message text, which can be specified instead of
                :attr:`parse_mode`.
            disable_notification (:obj:`bool`, optional): Sends the message silently. Users will
                receive a notification with no sound.
            reply_to_message_id (:obj:`int`, optional): If the message is a reply, ID of the
                original message.
            allow_sending_without_reply (:obj:`bool`, optional): Pass :obj:`True`, if the message
                should be sent even if the specified replied-to message is not found.
            reply_markup (:class:`telegram.ReplyMarkup`, optional): Additional interface options. A
                JSON-serialized object for an inline keyboard, custom reply keyboard, instructions
                to remove reply keyboard or to force a reply from the user.
            thumb (`filelike object` | :obj:`bytes` | :class:`pathlib.Path`, optional): Thumbnail
                of the file sent; can be ignored if
                thumbnail generation for the file is supported server-side. The thumbnail should be
                in JPEG format and less than 200 kB in size. A thumbnail's width and height should
                not exceed 320. Ignored if the file is not uploaded using multipart/form-data.
                Thumbnails can't be reused and can be only uploaded as a new file.

                .. versionchanged:: 13.2
                   Accept :obj:`bytes` as input.
            timeout (:obj:`int` | :obj:`float`, optional): Send file timeout (default: 20 seconds).
            api_kwargs (:obj:`dict`, optional): Arbitrary keyword arguments to be passed to the
                Telegram API.
            delay_queue (:obj:`str`, optional): The name of the delay queue to pass this request
                through. Defaults to :obj:`None`.

        Returns:
            :class:`telegram.Message`: On success, the sent Message is returned.

        Raises:
            :class:`telegram.TelegramError`

        """
        data: JSONDict = {
            'chat_id': chat_id,
            'document': parse_file_input(document, Document, filename=filename),
        }

        if caption:
            data['caption'] = caption
        if parse_mode:
            data['parse_mode'] = parse_mode
        if caption_entities:
            data['caption_entities'] = [me.to_dict() for me in caption_entities]
        if disable_content_type_detection is not None:
            data['disable_content_type_detection'] = disable_content_type_detection
        if thumb:
            data['thumb'] = parse_file_input(thumb, attach=True)

        return self._message(  # type: ignore[return-value]
            'sendDocument',
            data,
            timeout=timeout,
            disable_notification=disable_notification,
            reply_to_message_id=reply_to_message_id,
            reply_markup=reply_markup,
            allow_sending_without_reply=allow_sending_without_reply,
            api_kwargs=api_kwargs,
        )

    @log
    @mq
    def send_sticker(
        self,
        chat_id: Union[int, str],
        sticker: Union[FileInput, Sticker],
        disable_notification: bool = False,
        reply_to_message_id: Union[int, str] = None,
        reply_markup: ReplyMarkup = None,
        timeout: float = 20,
        api_kwargs: JSONDict = None,
        allow_sending_without_reply: bool = None,
        delay_queue: str = None,
    ) -> Optional[Message]:
        """
        Use this method to send static .WEBP or animated .TGS stickers.

        Note:
            The sticker argument can be either a file_id, an URL or a file from disk
            ``open(filename, 'rb')``

        Args:
            chat_id (:obj:`int` | :obj:`str`): Unique identifier for the target chat or username
                of the target channel (in the format @channelusername).
            sticker (:obj:`str` | `filelike object` | :obj:`bytes` | :class:`pathlib.Path` | \
                :class:`telegram.Sticker`): Sticker to send.
                Pass a file_id as String to send a file that exists on the Telegram servers
                (recommended), pass an HTTP URL as a String for Telegram to get a .webp file from
                the Internet, or upload a new one using multipart/form-data. Lastly you can pass
                an existing :class:`telegram.Sticker` object to send.

                .. versionchanged:: 13.2
                   Accept :obj:`bytes` as input.
            disable_notification (:obj:`bool`, optional): Sends the message silently. Users will
                receive a notification with no sound.
            reply_to_message_id (:obj:`int`, optional): If the message is a reply, ID of the
                original message.
            allow_sending_without_reply (:obj:`bool`, optional): Pass :obj:`True`, if the message
                should be sent even if the specified replied-to message is not found.
            reply_markup (:class:`telegram.ReplyMarkup`, optional): Additional interface options. A
                JSON-serialized object for an inline keyboard, custom reply keyboard, instructions
                to remove reply keyboard or to force a reply from the user.
            timeout (:obj:`int` | :obj:`float`, optional): Send file timeout (default: 20 seconds).
            api_kwargs (:obj:`dict`, optional): Arbitrary keyword arguments to be passed to the
                Telegram API.
            delay_queue (:obj:`str`, optional): The name of the delay queue to pass this request
                through. Defaults to :obj:`None`.

        Returns:
            :class:`telegram.Message`: On success, the sent Message is returned.

        Raises:
            :class:`telegram.TelegramError`

        """
        data: JSONDict = {'chat_id': chat_id, 'sticker': parse_file_input(sticker, Sticker)}

        return self._message(  # type: ignore[return-value]
            'sendSticker',
            data,
            timeout=timeout,
            disable_notification=disable_notification,
            reply_to_message_id=reply_to_message_id,
            reply_markup=reply_markup,
            allow_sending_without_reply=allow_sending_without_reply,
            api_kwargs=api_kwargs,
        )

    @log
    @mq
    def send_video(
        self,
        chat_id: Union[int, str],
        video: Union[FileInput, Video],
        duration: int = None,
        caption: str = None,
        disable_notification: bool = False,
        reply_to_message_id: Union[int, str] = None,
        reply_markup: ReplyMarkup = None,
        timeout: float = 20,
        width: int = None,
        height: int = None,
        parse_mode: str = None,
        supports_streaming: bool = None,
        thumb: FileInput = None,
        api_kwargs: JSONDict = None,
        allow_sending_without_reply: bool = None,
        caption_entities: Union[List[MessageEntity], Tuple[MessageEntity, ...]] = None,
<<<<<<< HEAD
        delay_queue: str = None,
=======
        filename: str = None,
>>>>>>> 80b34811
    ) -> Optional[Message]:
        """
        Use this method to send video files, Telegram clients support mp4 videos
        (other formats may be sent as Document).

        Bots can currently send video files of up to 50 MB in size, this limit may be changed in
        the future.

        Note:
            * The video argument can be either a file_id, an URL or a file from disk
              ``open(filename, 'rb')``
            * ``thumb`` will be ignored for small video files, for which Telegram can easily
              generate thumb nails. However, this behaviour is undocumented and might be changed
              by Telegram.

        Args:
            chat_id (:obj:`int` | :obj:`str`): Unique identifier for the target chat or username
                of the target channel (in the format @channelusername).
            video (:obj:`str` | `filelike object` | :obj:`bytes` | :class:`pathlib.Path` | \
                :class:`telegram.Video`): Video file to send.
                Pass a file_id as String to send an video file that exists on the Telegram servers
                (recommended), pass an HTTP URL as a String for Telegram to get an video file from
                the Internet, or upload a new one using multipart/form-data. Lastly you can pass
                an existing :class:`telegram.Video` object to send.

                .. versionchanged:: 13.2
                   Accept :obj:`bytes` as input.
            filename (:obj:`str`, optional): Custom file name for the video, when uploading a
                new file. Convenience parameter, useful e.g. when sending files generated by the
                :obj:`tempfile` module.

                .. versionadded:: 13.1
            duration (:obj:`int`, optional): Duration of sent video in seconds.
            width (:obj:`int`, optional): Video width.
            height (:obj:`int`, optional): Video height.
            caption (:obj:`str`, optional): Video caption (may also be used when resending videos
                by file_id), 0-1024 characters after entities parsing.
            parse_mode (:obj:`str`, optional): Send Markdown or HTML, if you want Telegram apps to
                show bold, italic, fixed-width text or inline URLs in the media caption. See the
                constants in :class:`telegram.ParseMode` for the available modes.
            caption_entities (List[:class:`telegram.MessageEntity`], optional): List of special
                entities that appear in message text, which can be specified instead of
                :attr:`parse_mode`.
            supports_streaming (:obj:`bool`, optional): Pass :obj:`True`, if the uploaded video is
                suitable for streaming.
            disable_notification (:obj:`bool`, optional): Sends the message silently. Users will
                receive a notification with no sound.
            reply_to_message_id (:obj:`int`, optional): If the message is a reply, ID of the
                original message.
            allow_sending_without_reply (:obj:`bool`, optional): Pass :obj:`True`, if the message
                should be sent even if the specified replied-to message is not found.
            reply_markup (:class:`telegram.ReplyMarkup`, optional): Additional interface options. A
                JSON-serialized object for an inline keyboard, custom reply keyboard, instructions
                to remove reply keyboard or to force a reply from the user.
            thumb (`filelike object` | :obj:`bytes` | :class:`pathlib.Path`, optional): Thumbnail
                of the file sent; can be ignored if
                thumbnail generation for the file is supported server-side. The thumbnail should be
                in JPEG format and less than 200 kB in size. A thumbnail's width and height should
                not exceed 320. Ignored if the file is not uploaded using multipart/form-data.
                Thumbnails can't be reused and can be only uploaded as a new file.

                .. versionchanged:: 13.2
                   Accept :obj:`bytes` as input.
            timeout (:obj:`int` | :obj:`float`, optional): Send file timeout (default: 20 seconds).
            api_kwargs (:obj:`dict`, optional): Arbitrary keyword arguments to be passed to the
                Telegram API.
            delay_queue (:obj:`str`, optional): The name of the delay queue to pass this request
                through. Defaults to :obj:`None`.

        Returns:
            :class:`telegram.Message`: On success, the sent Message is returned.

        Raises:
            :class:`telegram.TelegramError`

        """
        data: JSONDict = {
            'chat_id': chat_id,
            'video': parse_file_input(video, Video, filename=filename),
        }

        if duration:
            data['duration'] = duration
        if caption:
            data['caption'] = caption
        if parse_mode:
            data['parse_mode'] = parse_mode
        if caption_entities:
            data['caption_entities'] = [me.to_dict() for me in caption_entities]
        if supports_streaming:
            data['supports_streaming'] = supports_streaming
        if width:
            data['width'] = width
        if height:
            data['height'] = height
        if thumb:
            data['thumb'] = parse_file_input(thumb, attach=True)

        return self._message(  # type: ignore[return-value]
            'sendVideo',
            data,
            timeout=timeout,
            disable_notification=disable_notification,
            reply_to_message_id=reply_to_message_id,
            reply_markup=reply_markup,
            allow_sending_without_reply=allow_sending_without_reply,
            api_kwargs=api_kwargs,
        )

    @log
    @mq
    def send_video_note(
        self,
        chat_id: Union[int, str],
        video_note: Union[FileInput, VideoNote],
        duration: int = None,
        length: int = None,
        disable_notification: bool = False,
        reply_to_message_id: Union[int, str] = None,
        reply_markup: ReplyMarkup = None,
        timeout: float = 20,
        thumb: FileInput = None,
        api_kwargs: JSONDict = None,
        allow_sending_without_reply: bool = None,
<<<<<<< HEAD
        delay_queue: str = None,
=======
        filename: str = None,
>>>>>>> 80b34811
    ) -> Optional[Message]:
        """
        As of v.4.0, Telegram clients support rounded square mp4 videos of up to 1 minute long.
        Use this method to send video messages.

        Note:
            * The video_note argument can be either a file_id or a file from disk
              ``open(filename, 'rb')``
            * ``thumb`` will be ignored for small video files, for which Telegram can easily
              generate thumb nails. However, this behaviour is undocumented and might be changed
              by Telegram.

        Args:
            chat_id (:obj:`int` | :obj:`str`): Unique identifier for the target chat or username
                of the target channel (in the format @channelusername).
            video_note (:obj:`str` | `filelike object` | :obj:`bytes` | :class:`pathlib.Path` | \
                :class:`telegram.VideoNote`): Video note
                to send. Pass a file_id as String to send a video note that exists on the Telegram
                servers (recommended) or upload a new video using multipart/form-data. Or you can
                pass an existing :class:`telegram.VideoNote` object to send. Sending video notes by
                a URL is currently unsupported.

                .. versionchanged:: 13.2
                   Accept :obj:`bytes` as input.
            filename (:obj:`str`, optional): Custom file name for the video note, when uploading a
                new file. Convenience parameter, useful e.g. when sending files generated by the
                :obj:`tempfile` module.

                .. versionadded:: 13.1
            duration (:obj:`int`, optional): Duration of sent video in seconds.
            length (:obj:`int`, optional): Video width and height, i.e. diameter of the video
                message.
            disable_notification (:obj:`bool`, optional): Sends the message silently. Users will
                receive a notification with no sound.
            reply_to_message_id (:obj:`int`, optional): If the message is a reply, ID of the
                original message.
            allow_sending_without_reply (:obj:`bool`, optional): Pass :obj:`True`, if the message
                should be sent even if the specified replied-to message is not found.
            reply_markup (:class:`telegram.ReplyMarkup`, optional): Additional interface options. A
                JSON-serialized object for an inline keyboard, custom reply keyboard,
                instructions to remove reply keyboard or to force a reply from the user.
            thumb (`filelike object` | :obj:`bytes` | :class:`pathlib.Path`, optional): Thumbnail
                of the file sent; can be ignored if
                thumbnail generation for the file is supported server-side. The thumbnail should be
                in JPEG format and less than 200 kB in size. A thumbnail's width and height should
                not exceed 320. Ignored if the file is not uploaded using multipart/form-data.
                Thumbnails can't be reused and can be only uploaded as a new file.

                .. versionchanged:: 13.2
                   Accept :obj:`bytes` as input.
            timeout (:obj:`int` | :obj:`float`, optional): Send file timeout (default: 20 seconds).
            api_kwargs (:obj:`dict`, optional): Arbitrary keyword arguments to be passed to the
                Telegram API.
            delay_queue (:obj:`str`, optional): The name of the delay queue to pass this request
                through. Defaults to :obj:`None`.

        Returns:
            :class:`telegram.Message`: On success, the sent Message is returned.

        Raises:
            :class:`telegram.TelegramError`

        """
        data: JSONDict = {
            'chat_id': chat_id,
            'video_note': parse_file_input(video_note, VideoNote, filename=filename),
        }

        if duration is not None:
            data['duration'] = duration
        if length is not None:
            data['length'] = length
        if thumb:
            data['thumb'] = parse_file_input(thumb, attach=True)

        return self._message(  # type: ignore[return-value]
            'sendVideoNote',
            data,
            timeout=timeout,
            disable_notification=disable_notification,
            reply_to_message_id=reply_to_message_id,
            reply_markup=reply_markup,
            allow_sending_without_reply=allow_sending_without_reply,
            api_kwargs=api_kwargs,
        )

    @log
    @mq
    def send_animation(
        self,
        chat_id: Union[int, str],
        animation: Union[FileInput, Animation],
        duration: int = None,
        width: int = None,
        height: int = None,
        thumb: FileInput = None,
        caption: str = None,
        parse_mode: str = None,
        disable_notification: bool = False,
        reply_to_message_id: Union[int, str] = None,
        reply_markup: ReplyMarkup = None,
        timeout: float = 20,
        api_kwargs: JSONDict = None,
        allow_sending_without_reply: bool = None,
        caption_entities: Union[List[MessageEntity], Tuple[MessageEntity, ...]] = None,
<<<<<<< HEAD
        delay_queue: str = None,
=======
        filename: str = None,
>>>>>>> 80b34811
    ) -> Optional[Message]:
        """
        Use this method to send animation files (GIF or H.264/MPEG-4 AVC video without sound).
        Bots can currently send animation files of up to 50 MB in size, this limit may be changed
        in the future.

        Note:
            ``thumb`` will be ignored for small files, for which Telegram can easily
            generate thumb nails. However, this behaviour is undocumented and might be changed
            by Telegram.

        Args:
            chat_id (:obj:`int` | :obj:`str`): Unique identifier for the target chat or username
                of the target channel (in the format @channelusername).
            animation (:obj:`str` | `filelike object` | :obj:`bytes` | :class:`pathlib.Path` | \
                :class:`telegram.Animation`): Animation to
                send. Pass a file_id as String to send an animation that exists on the Telegram
                servers (recommended), pass an HTTP URL as a String for Telegram to get an
                animation from the Internet, or upload a new animation using multipart/form-data.
                Lastly you can pass an existing :class:`telegram.Animation` object to send.

                .. versionchanged:: 13.2
                   Accept :obj:`bytes` as input.
            filename (:obj:`str`, optional): Custom file name for the animation, when uploading a
                new file. Convenience parameter, useful e.g. when sending files generated by the
                :obj:`tempfile` module.

                .. versionadded:: 13.1
            duration (:obj:`int`, optional): Duration of sent animation in seconds.
            width (:obj:`int`, optional): Animation width.
            height (:obj:`int`, optional): Animation height.
            thumb (`filelike object` | :obj:`bytes` | :class:`pathlib.Path`, optional): Thumbnail
                of the file sent; can be ignored if
                thumbnail generation for the file is supported server-side. The thumbnail should be
                in JPEG format and less than 200 kB in size. A thumbnail's width and height should
                not exceed 320. Ignored if the file is not uploaded using multipart/form-data.
                Thumbnails can't be reused and can be only uploaded as a new file.

                .. versionchanged:: 13.2
                   Accept :obj:`bytes` as input.
            caption (:obj:`str`, optional): Animation caption (may also be used when resending
                animations by file_id), 0-1024 characters after entities parsing.
            parse_mode (:obj:`str`, optional): Send Markdown or HTML, if you want Telegram apps to
                show bold, italic, fixed-width text or inline URLs in the media caption. See the
                constants in :class:`telegram.ParseMode` for the available modes.
            caption_entities (List[:class:`telegram.MessageEntity`], optional): List of special
                entities that appear in message text, which can be specified instead of
                :attr:`parse_mode`.
            disable_notification (:obj:`bool`, optional): Sends the message silently. Users will
                receive a notification with no sound.
            reply_to_message_id (:obj:`int`, optional): If the message is a reply, ID of the
                original message.
            allow_sending_without_reply (:obj:`bool`, optional): Pass :obj:`True`, if the message
                should be sent even if the specified replied-to message is not found.
            reply_markup (:class:`telegram.ReplyMarkup`, optional): Additional interface options. A
                JSON-serialized object for an inline keyboard, custom reply keyboard, instructions
                to remove reply keyboard or to force a reply from the user.
            timeout (:obj:`int` | :obj:`float`, optional): Send file timeout (default: 20 seconds).
            api_kwargs (:obj:`dict`, optional): Arbitrary keyword arguments to be passed to the
                Telegram API.
            delay_queue (:obj:`str`, optional): The name of the delay queue to pass this request
                through. Defaults to :obj:`None`.

        Returns:
            :class:`telegram.Message`: On success, the sent Message is returned.

        Raises:
            :class:`telegram.TelegramError`

        """
        data: JSONDict = {
            'chat_id': chat_id,
            'animation': parse_file_input(animation, Animation, filename=filename),
        }

        if duration:
            data['duration'] = duration
        if width:
            data['width'] = width
        if height:
            data['height'] = height
        if thumb:
            data['thumb'] = parse_file_input(thumb, attach=True)
        if caption:
            data['caption'] = caption
        if parse_mode:
            data['parse_mode'] = parse_mode
        if caption_entities:
            data['caption_entities'] = [me.to_dict() for me in caption_entities]

        return self._message(  # type: ignore[return-value]
            'sendAnimation',
            data,
            timeout=timeout,
            disable_notification=disable_notification,
            reply_to_message_id=reply_to_message_id,
            reply_markup=reply_markup,
            allow_sending_without_reply=allow_sending_without_reply,
            api_kwargs=api_kwargs,
        )

    @log
    @mq
    def send_voice(
        self,
        chat_id: Union[int, str],
        voice: Union[FileInput, Voice],
        duration: int = None,
        caption: str = None,
        disable_notification: bool = False,
        reply_to_message_id: Union[int, str] = None,
        reply_markup: ReplyMarkup = None,
        timeout: float = 20,
        parse_mode: str = None,
        api_kwargs: JSONDict = None,
        allow_sending_without_reply: bool = None,
        caption_entities: Union[List[MessageEntity], Tuple[MessageEntity, ...]] = None,
<<<<<<< HEAD
        delay_queue: str = None,
=======
        filename: str = None,
>>>>>>> 80b34811
    ) -> Optional[Message]:
        """
        Use this method to send audio files, if you want Telegram clients to display the file
        as a playable voice message. For this to work, your audio must be in an .ogg file
        encoded with OPUS (other formats may be sent as Audio or Document). Bots can currently
        send voice messages of up to 50 MB in size, this limit may be changed in the future.

        Note:
            The voice argument can be either a file_id, an URL or a file from disk
            ``open(filename, 'rb')``

        Args:
            chat_id (:obj:`int` | :obj:`str`): Unique identifier for the target chat or username
                of the target channel (in the format @channelusername).
            voice (:obj:`str` | `filelike object` | :obj:`bytes` | :class:`pathlib.Path` | \
                :class:`telegram.Voice`): Voice file to send.
                Pass a file_id as String to send an voice file that exists on the Telegram servers
                (recommended), pass an HTTP URL as a String for Telegram to get an voice file from
                the Internet, or upload a new one using multipart/form-data. Lastly you can pass
                an existing :class:`telegram.Voice` object to send.

                .. versionchanged:: 13.2
                   Accept :obj:`bytes` as input.
            filename (:obj:`str`, optional): Custom file name for the voice, when uploading a
                new file. Convenience parameter, useful e.g. when sending files generated by the
                :obj:`tempfile` module.

                .. versionadded:: 13.1
            caption (:obj:`str`, optional): Voice message caption, 0-1024 characters after entities
                parsing.
            parse_mode (:obj:`str`, optional): Send Markdown or HTML, if you want Telegram apps to
                show bold, italic, fixed-width text or inline URLs in the media caption. See the
                constants in :class:`telegram.ParseMode` for the available modes.
            caption_entities (List[:class:`telegram.MessageEntity`], optional): List of special
                entities that appear in message text, which can be specified instead of
                :attr:`parse_mode`.
            duration (:obj:`int`, optional): Duration of the voice message in seconds.
            disable_notification (:obj:`bool`, optional): Sends the message silently. Users will
                receive a notification with no sound.
            reply_to_message_id (:obj:`int`, optional): If the message is a reply, ID of the
                original message.
            allow_sending_without_reply (:obj:`bool`, optional): Pass :obj:`True`, if the message
                should be sent even if the specified replied-to message is not found.
            reply_markup (:class:`telegram.ReplyMarkup`, optional): Additional interface options. A
                JSON-serialized object for an inline keyboard, custom reply keyboard,
                instructions to remove reply keyboard or to force a reply from the user.
            timeout (:obj:`int` | :obj:`float`, optional): Send file timeout (default: 20 seconds).
            api_kwargs (:obj:`dict`, optional): Arbitrary keyword arguments to be passed to the
                Telegram API.
            delay_queue (:obj:`str`, optional): The name of the delay queue to pass this request
                through. Defaults to :obj:`None`.

        Returns:
            :class:`telegram.Message`: On success, the sent Message is returned.

        Raises:
            :class:`telegram.TelegramError`

        """
        data: JSONDict = {
            'chat_id': chat_id,
            'voice': parse_file_input(voice, Voice, filename=filename),
        }

        if duration:
            data['duration'] = duration
        if caption:
            data['caption'] = caption
        if parse_mode:
            data['parse_mode'] = parse_mode
        if caption_entities:
            data['caption_entities'] = [me.to_dict() for me in caption_entities]

        return self._message(  # type: ignore[return-value]
            'sendVoice',
            data,
            timeout=timeout,
            disable_notification=disable_notification,
            reply_to_message_id=reply_to_message_id,
            reply_markup=reply_markup,
            allow_sending_without_reply=allow_sending_without_reply,
            api_kwargs=api_kwargs,
        )

    @log
    @mq
    def send_media_group(
        self,
        chat_id: Union[int, str],
        media: List[Union[InputMediaAudio, InputMediaDocument, InputMediaPhoto, InputMediaVideo]],
        disable_notification: bool = None,
        reply_to_message_id: Union[int, str] = None,
        timeout: float = 20,
        api_kwargs: JSONDict = None,
        allow_sending_without_reply: bool = None,
        delay_queue: str = None,
    ) -> List[Optional[Message]]:
        """Use this method to send a group of photos or videos as an album.

        Args:
            chat_id (:obj:`int` | :obj:`str`): Unique identifier for the target chat or username
                of the target channel (in the format @channelusername).
            media (List[:class:`telegram.InputMediaAudio`, :class:`telegram.InputMediaDocument`, \
                :class:`telegram.InputMediaPhoto`, :class:`telegram.InputMediaVideo`]): An array
                describing messages to be sent, must include 2–10 items.
            disable_notification (:obj:`bool`, optional): Sends the message silently. Users will
                receive a notification with no sound.
            reply_to_message_id (:obj:`int`, optional): If the message is a reply, ID of the
                original message.
            allow_sending_without_reply (:obj:`bool`, optional): Pass :obj:`True`, if the message
                should be sent even if the specified replied-to message is not found.
            timeout (:obj:`int` | :obj:`float`, optional): Send file timeout (default: 20 seconds).
            api_kwargs (:obj:`dict`, optional): Arbitrary keyword arguments to be passed to the
                Telegram API.
            delay_queue (:obj:`str`, optional): The name of the delay queue to pass this request
                through. Defaults to :obj:`None`.

        Returns:
            List[:class:`telegram.Message`]: An array of the sent Messages.

        Raises:
            :class:`telegram.TelegramError`
        """
        data: JSONDict = {'chat_id': chat_id, 'media': media}

        for m in data['media']:
            if m.parse_mode == DEFAULT_NONE:
                if self.defaults:
                    m.parse_mode = self.defaults.parse_mode
                else:
                    m.parse_mode = None

        if reply_to_message_id:
            data['reply_to_message_id'] = reply_to_message_id
        if disable_notification:
            data['disable_notification'] = disable_notification
        if allow_sending_without_reply is not None:
            data['allow_sending_without_reply'] = allow_sending_without_reply

        result = self._post('sendMediaGroup', data, timeout=timeout, api_kwargs=api_kwargs)

        if self.defaults:
            for res in result:  # type: ignore
                res['default_quote'] = self.defaults.quote  # type: ignore

        return [Message.de_json(res, self) for res in result]  # type: ignore

    @log
    @mq
    def send_location(
        self,
        chat_id: Union[int, str],
        latitude: float = None,
        longitude: float = None,
        disable_notification: bool = False,
        reply_to_message_id: Union[int, str] = None,
        reply_markup: ReplyMarkup = None,
        timeout: float = None,
        location: Location = None,
        live_period: int = None,
        api_kwargs: JSONDict = None,
        horizontal_accuracy: float = None,
        heading: int = None,
        proximity_alert_radius: int = None,
        allow_sending_without_reply: bool = None,
        delay_queue: str = None,
    ) -> Optional[Message]:
        """Use this method to send point on the map.

        Note:
            You can either supply a :obj:`latitude` and :obj:`longitude` or a :obj:`location`.

        Args:
            chat_id (:obj:`int` | :obj:`str`): Unique identifier for the target chat or username
                of the target channel (in the format @channelusername).
            latitude (:obj:`float`, optional): Latitude of location.
            longitude (:obj:`float`, optional): Longitude of location.
            location (:class:`telegram.Location`, optional): The location to send.
            horizontal_accuracy (:obj:`int`, optional): The radius of uncertainty for the location,
                measured in meters; 0-1500.
            live_period (:obj:`int`, optional): Period in seconds for which the location will be
                updated, should be between 60 and 86400.
            heading (:obj:`int`, optional): For live locations, a direction in which the user is
                moving, in degrees. Must be between 1 and 360 if specified.
            proximity_alert_radius (:obj:`int`, optional): For live locations, a maximum distance
                for proximity alerts about approaching another chat member, in meters. Must be
                between 1 and 100000 if specified.
            disable_notification (:obj:`bool`, optional): Sends the message silently. Users will
                receive a notification with no sound.
            reply_to_message_id (:obj:`int`, optional): If the message is a reply, ID of the
                    original message.
            allow_sending_without_reply (:obj:`bool`, optional): Pass :obj:`True`, if the message
                should be sent even if the specified replied-to message is not found.
            reply_markup (:class:`telegram.ReplyMarkup`, optional): Additional interface options. A
                JSON-serialized object for an inline keyboard, custom reply keyboard,
                instructions to remove reply keyboard or to force a reply from the user.
            timeout (:obj:`int` | :obj:`float`, optional): If this value is specified, use it as
                the read timeout from the server (instead of the one specified during creation of
                the connection pool).
            api_kwargs (:obj:`dict`, optional): Arbitrary keyword arguments to be passed to the
                Telegram API.
            delay_queue (:obj:`str`, optional): The name of the delay queue to pass this request
                through. Defaults to :obj:`None`.

        Returns:
            :class:`telegram.Message`: On success, the sent Message is returned.

        Raises:
            :class:`telegram.TelegramError`

        """
        if not ((latitude is not None and longitude is not None) or location):
            raise ValueError(
                "Either location or latitude and longitude must be passed as" "argument."
            )

        if not (latitude is not None or longitude is not None) ^ bool(location):
            raise ValueError(
                "Either location or latitude and longitude must be passed as" "argument. Not both."
            )

        if isinstance(location, Location):
            latitude = location.latitude
            longitude = location.longitude

        data: JSONDict = {'chat_id': chat_id, 'latitude': latitude, 'longitude': longitude}

        if live_period:
            data['live_period'] = live_period
        if horizontal_accuracy:
            data['horizontal_accuracy'] = horizontal_accuracy
        if heading:
            data['heading'] = heading
        if proximity_alert_radius:
            data['proximity_alert_radius'] = proximity_alert_radius

        return self._message(  # type: ignore[return-value]
            'sendLocation',
            data,
            timeout=timeout,
            disable_notification=disable_notification,
            reply_to_message_id=reply_to_message_id,
            reply_markup=reply_markup,
            allow_sending_without_reply=allow_sending_without_reply,
            api_kwargs=api_kwargs,
        )

    @log
    @mq
    def edit_message_live_location(
        self,
        chat_id: Union[str, int] = None,
        message_id: Union[str, int] = None,
        inline_message_id: Union[str, int] = None,
        latitude: float = None,
        longitude: float = None,
        location: Location = None,
        reply_markup: InlineKeyboardMarkup = None,
        timeout: float = None,
        api_kwargs: JSONDict = None,
        horizontal_accuracy: float = None,
        heading: int = None,
        proximity_alert_radius: int = None,
        delay_queue: str = None,
    ) -> Union[Optional[Message], bool]:
        """Use this method to edit live location messages sent by the bot or via the bot
        (for inline bots). A location can be edited until its :attr:`live_period` expires or
        editing is explicitly disabled by a call to :attr:`stop_message_live_location`.

        Note:
            You can either supply a :obj:`latitude` and :obj:`longitude` or a :obj:`location`.

        Args:
            chat_id (:obj:`int` | :obj:`str`, optional): Required if inline_message_id is not
                specified. Unique identifier for the target chat or username of the target channel
                (in the format @channelusername).
            message_id (:obj:`int`, optional): Required if inline_message_id is not specified.
                Identifier of the message to edit.
            inline_message_id (:obj:`str`, optional): Required if chat_id and message_id are not
                specified. Identifier of the inline message.
            latitude (:obj:`float`, optional): Latitude of location.
            longitude (:obj:`float`, optional): Longitude of location.
            location (:class:`telegram.Location`, optional): The location to send.
            horizontal_accuracy (:obj:`float`, optional): The radius of uncertainty for the
                location, measured in meters; 0-1500.
            heading (:obj:`int`, optional): Direction in which the user is moving, in degrees. Must
                be between 1 and 360 if specified.
            proximity_alert_radius (:obj:`int`, optional): Maximum distance for proximity alerts
                about approaching another chat member, in meters. Must be between 1 and 100000 if
                specified.
            reply_markup (:class:`telegram.InlineKeyboardMarkup`, optional): A JSON-serialized
                object for a new inline keyboard.
            timeout (:obj:`int` | :obj:`float`, optional): If this value is specified, use it as
                the read timeout from the server (instead of the one specified during creation of
                the connection pool).
            api_kwargs (:obj:`dict`, optional): Arbitrary keyword arguments to be passed to the
                Telegram API.
            delay_queue (:obj:`str`, optional): The name of the delay queue to pass this request
                through. Defaults to :obj:`None`.

        Returns:
            :class:`telegram.Message`: On success, if edited message is not an inline message, the
            edited message is returned, otherwise :obj:`True` is returned.
        """
        if not (all([latitude, longitude]) or location):
            raise ValueError(
                "Either location or latitude and longitude must be passed as" "argument."
            )
        if not (latitude is not None or longitude is not None) ^ bool(location):
            raise ValueError(
                "Either location or latitude and longitude must be passed as" "argument. Not both."
            )

        if isinstance(location, Location):
            latitude = location.latitude
            longitude = location.longitude

        data: JSONDict = {'latitude': latitude, 'longitude': longitude}

        if chat_id:
            data['chat_id'] = chat_id
        if message_id:
            data['message_id'] = message_id
        if inline_message_id:
            data['inline_message_id'] = inline_message_id
        if horizontal_accuracy:
            data['horizontal_accuracy'] = horizontal_accuracy
        if heading:
            data['heading'] = heading
        if proximity_alert_radius:
            data['proximity_alert_radius'] = proximity_alert_radius

        return self._message(
            'editMessageLiveLocation',
            data,
            timeout=timeout,
            reply_markup=reply_markup,
            api_kwargs=api_kwargs,
        )

    @log
    @mq
    def stop_message_live_location(
        self,
        chat_id: Union[str, int] = None,
        message_id: Union[str, int] = None,
        inline_message_id: Union[str, int] = None,
        reply_markup: InlineKeyboardMarkup = None,
        timeout: float = None,
        api_kwargs: JSONDict = None,
        delay_queue: str = None,
    ) -> Union[Optional[Message], bool]:
        """Use this method to stop updating a live location message sent by the bot or via the bot
        (for inline bots) before live_period expires.

        Args:
            chat_id (:obj:`int` | :obj:`str`): Required if inline_message_id is not specified.
                Unique identifier for the target chat or username of the target channel
                (in the format @channelusername).
            message_id (:obj:`int`, optional): Required if inline_message_id is not specified.
                Identifier of the sent message with live location to stop.
            inline_message_id (:obj:`str`, optional): Required if chat_id and message_id are not
                specified. Identifier of the inline message.
            reply_markup (:class:`telegram.InlineKeyboardMarkup`, optional): A JSON-serialized
                object for a new inline keyboard.
            timeout (:obj:`int` | :obj:`float`, optional): If this value is specified, use it as
                the read timeout from the server (instead of the one specified during creation of
                the connection pool).
            api_kwargs (:obj:`dict`, optional): Arbitrary keyword arguments to be passed to the
                Telegram API.
            delay_queue (:obj:`str`, optional): The name of the delay queue to pass this request
                through. Defaults to :obj:`None`.

        Returns:
            :class:`telegram.Message`: On success, if edited message is sent by the bot, the
            sent Message is returned, otherwise :obj:`True` is returned.
        """
        data: JSONDict = {}

        if chat_id:
            data['chat_id'] = chat_id
        if message_id:
            data['message_id'] = message_id
        if inline_message_id:
            data['inline_message_id'] = inline_message_id

        return self._message(
            'stopMessageLiveLocation',
            data,
            timeout=timeout,
            reply_markup=reply_markup,
            api_kwargs=api_kwargs,
        )

    @log
    @mq
    def send_venue(
        self,
        chat_id: Union[int, str],
        latitude: float = None,
        longitude: float = None,
        title: str = None,
        address: str = None,
        foursquare_id: str = None,
        disable_notification: bool = False,
        reply_to_message_id: Union[int, str] = None,
        reply_markup: ReplyMarkup = None,
        timeout: float = None,
        venue: Venue = None,
        foursquare_type: str = None,
        api_kwargs: JSONDict = None,
        google_place_id: str = None,
        google_place_type: str = None,
        allow_sending_without_reply: bool = None,
        delay_queue: str = None,
    ) -> Optional[Message]:
        """Use this method to send information about a venue.

        Note:
            * You can either supply :obj:`venue`, or :obj:`latitude`, :obj:`longitude`,
              :obj:`title` and :obj:`address` and optionally :obj:`foursquare_id` and
              :obj:`foursquare_type` or optionally :obj:`google_place_id` and
              :obj:`google_place_type`.
            * Foursquare details and Google Pace details are mutually exclusive. However, this
              behaviour is undocumented and might be changed by Telegram.

        Args:
            chat_id (:obj:`int` | :obj:`str`): Unique identifier for the target chat or username
                of the target channel (in the format @channelusername).
            latitude (:obj:`float`, optional): Latitude of venue.
            longitude (:obj:`float`, optional): Longitude of venue.
            title (:obj:`str`, optional): Name of the venue.
            address (:obj:`str`, optional): Address of the venue.
            foursquare_id (:obj:`str`, optional): Foursquare identifier of the venue.
            foursquare_type (:obj:`str`, optional): Foursquare type of the venue, if known.
                (For example, "arts_entertainment/default", "arts_entertainment/aquarium" or
                "food/icecream".)
            google_place_id (:obj:`str`, optional): Google Places identifier of the venue.
            google_place_type (:obj:`str`, optional): Google Places type of the venue. (See
                `supported types \
                <https://developers.google.com/places/web-service/supported_types>`_.)
            venue (:class:`telegram.Venue`, optional): The venue to send.
            disable_notification (:obj:`bool`, optional): Sends the message silently. Users will
                receive a notification with no sound.
            reply_to_message_id (:obj:`int`, optional): If the message is a reply, ID of the
                original message.
            allow_sending_without_reply (:obj:`bool`, optional): Pass :obj:`True`, if the message
                should be sent even if the specified replied-to message is not found.
            reply_markup (:class:`telegram.ReplyMarkup`, optional): Additional interface options. A
                JSON-serialized object for an inline keyboard, custom reply keyboard, instructions
                to remove reply keyboard or to force a reply from the user.
            timeout (:obj:`int` | :obj:`float`, optional): If this value is specified, use it as
                the read timeout from the server (instead of the one specified during creation of
                the connection pool).
            api_kwargs (:obj:`dict`, optional): Arbitrary keyword arguments to be passed to the
                Telegram API.
            delay_queue (:obj:`str`, optional): The name of the delay queue to pass this request
                through. Defaults to :obj:`None`.

        Returns:
            :class:`telegram.Message`: On success, the sent Message is returned.

        Raises:
            :class:`telegram.TelegramError`

        """
        if not (venue or all([latitude, longitude, address, title])):
            raise ValueError(
                "Either venue or latitude, longitude, address and title must be"
                "passed as arguments."
            )

        if isinstance(venue, Venue):
            latitude = venue.location.latitude
            longitude = venue.location.longitude
            address = venue.address
            title = venue.title
            foursquare_id = venue.foursquare_id
            foursquare_type = venue.foursquare_type
            google_place_id = venue.google_place_id
            google_place_type = venue.google_place_type

        data: JSONDict = {
            'chat_id': chat_id,
            'latitude': latitude,
            'longitude': longitude,
            'address': address,
            'title': title,
        }

        if foursquare_id:
            data['foursquare_id'] = foursquare_id
        if foursquare_type:
            data['foursquare_type'] = foursquare_type
        if google_place_id:
            data['google_place_id'] = google_place_id
        if google_place_type:
            data['google_place_type'] = google_place_type

        return self._message(  # type: ignore[return-value]
            'sendVenue',
            data,
            timeout=timeout,
            disable_notification=disable_notification,
            reply_to_message_id=reply_to_message_id,
            reply_markup=reply_markup,
            allow_sending_without_reply=allow_sending_without_reply,
            api_kwargs=api_kwargs,
        )

    @log
    @mq
    def send_contact(
        self,
        chat_id: Union[int, str],
        phone_number: str = None,
        first_name: str = None,
        last_name: str = None,
        disable_notification: bool = False,
        reply_to_message_id: Union[int, str] = None,
        reply_markup: ReplyMarkup = None,
        timeout: float = None,
        contact: Contact = None,
        vcard: str = None,
        api_kwargs: JSONDict = None,
        allow_sending_without_reply: bool = None,
        delay_queue: str = None,
    ) -> Optional[Message]:
        """Use this method to send phone contacts.

        Note:
            You can either supply :obj:`contact` or :obj:`phone_number` and :obj:`first_name`
            with optionally :obj:`last_name` and optionally :obj:`vcard`.

        Args:
            chat_id (:obj:`int` | :obj:`str`): Unique identifier for the target chat or username
                of the target channel (in the format @channelusername).
            phone_number (:obj:`str`, optional): Contact's phone number.
            first_name (:obj:`str`, optional): Contact's first name.
            last_name (:obj:`str`, optional): Contact's last name.
            vcard (:obj:`str`, optional): Additional data about the contact in the form of a vCard,
                0-2048 bytes.
            contact (:class:`telegram.Contact`, optional): The contact to send.
            disable_notification (:obj:`bool`, optional): Sends the message silently. Users will
                receive a notification with no sound.
            reply_to_message_id (:obj:`int`, optional): If the message is a reply, ID of the
                original message.
            allow_sending_without_reply (:obj:`bool`, optional): Pass :obj:`True`, if the message
                should be sent even if the specified replied-to message is not found.
            reply_markup (:class:`telegram.ReplyMarkup`, optional): Additional interface options. A
                JSON-serialized object for an inline keyboard, custom reply keyboard, instructions
                to remove reply keyboard or to force a reply from the user.
            timeout (:obj:`int` | :obj:`float`, optional): If this value is specified, use it as
                the read timeout from the server (instead of the one specified during creation of
                the connection pool).
            api_kwargs (:obj:`dict`, optional): Arbitrary keyword arguments to be passed to the
                Telegram API.
            delay_queue (:obj:`str`, optional): The name of the delay queue to pass this request
                through. Defaults to :obj:`None`.

        Returns:
            :class:`telegram.Message`: On success, the sent Message is returned.

        Raises:
            :class:`telegram.TelegramError`

        """
        if (not contact) and (not all([phone_number, first_name])):
            raise ValueError(
                "Either contact or phone_number and first_name must be passed as" "arguments."
            )

        if isinstance(contact, Contact):
            phone_number = contact.phone_number
            first_name = contact.first_name
            last_name = contact.last_name
            vcard = contact.vcard

        data: JSONDict = {
            'chat_id': chat_id,
            'phone_number': phone_number,
            'first_name': first_name,
        }

        if last_name:
            data['last_name'] = last_name
        if vcard:
            data['vcard'] = vcard

        return self._message(  # type: ignore[return-value]
            'sendContact',
            data,
            timeout=timeout,
            disable_notification=disable_notification,
            reply_to_message_id=reply_to_message_id,
            reply_markup=reply_markup,
            allow_sending_without_reply=allow_sending_without_reply,
            api_kwargs=api_kwargs,
        )

    @log
    @mq
    def send_game(
        self,
        chat_id: Union[int, str],
        game_short_name: str,
        disable_notification: bool = False,
        reply_to_message_id: Union[int, str] = None,
        reply_markup: InlineKeyboardMarkup = None,
        timeout: float = None,
        api_kwargs: JSONDict = None,
        allow_sending_without_reply: bool = None,
        delay_queue: str = None,
    ) -> Optional[Message]:
        """Use this method to send a game.

        Args:
            chat_id (:obj:`int` | :obj:`str`): Unique identifier for the target chat or username
                of the target channel (in the format @channelusername).
            game_short_name (:obj:`str`): Short name of the game, serves as the unique identifier
                for the game. Set up your games via `@BotFather <https://t.me/BotFather>`_.
            disable_notification (:obj:`bool`, optional): Sends the message silently. Users will
                receive a notification with no sound.
            reply_to_message_id (:obj:`int`, optional): If the message is a reply, ID of the
                original message.
            allow_sending_without_reply (:obj:`bool`, optional): Pass :obj:`True`, if the message
                should be sent even if the specified replied-to message is not found.
            reply_markup (:class:`telegram.InlineKeyboardMarkup`, optional): A JSON-serialized
                object for a new inline keyboard. If empty, one ‘Play game_title’ button will be
                shown. If not empty, the first button must launch the game.
            timeout (:obj:`int` | :obj:`float`, optional): If this value is specified, use it as
                the read timeout from the server (instead of the one specified during creation of
                the connection pool).
            api_kwargs (:obj:`dict`, optional): Arbitrary keyword arguments to be passed to the
                Telegram API.
            delay_queue (:obj:`str`, optional): The name of the delay queue to pass this request
                through. Defaults to :obj:`None`.

        Returns:
            :class:`telegram.Message`: On success, the sent Message is returned.

        Raises:
            :class:`telegram.TelegramError`

        """
        data: JSONDict = {'chat_id': chat_id, 'game_short_name': game_short_name}

        return self._message(  # type: ignore[return-value]
            'sendGame',
            data,
            timeout=timeout,
            disable_notification=disable_notification,
            reply_to_message_id=reply_to_message_id,
            reply_markup=reply_markup,
            allow_sending_without_reply=allow_sending_without_reply,
            api_kwargs=api_kwargs,
        )

    @log
    @mq
    def send_chat_action(
        self,
        chat_id: Union[str, int],
        action: str,
        timeout: float = None,
        api_kwargs: JSONDict = None,
        delay_queue: str = None,
    ) -> bool:
        """
        Use this method when you need to tell the user that something is happening on the bot's
        side. The status is set for 5 seconds or less (when a message arrives from your bot,
        Telegram clients clear its typing status). Telegram only recommends using this method when
        a response from the bot will take a noticeable amount of time to arrive.

        Args:
            chat_id (:obj:`int` | :obj:`str`): Unique identifier for the target chat or username
                of the target channel (in the format @channelusername).
            action(:class:`telegram.ChatAction` | :obj:`str`): Type of action to broadcast. Choose
                one, depending on what the user is about to receive. For convenience look at the
                constants in :class:`telegram.ChatAction`
            timeout (:obj:`int` | :obj:`float`, optional): If this value is specified, use it as
                the read timeout from the server (instead of the one specified during creation of
                the connection pool).
            api_kwargs (:obj:`dict`, optional): Arbitrary keyword arguments to be passed to the
                Telegram API.
            delay_queue (:obj:`str`, optional): The name of the delay queue to pass this request
                through. Defaults to :obj:`None`.

        Returns:
            :obj:`bool`:  On success, :obj:`True` is returned.

        Raises:
            :class:`telegram.TelegramError`

        """
        data: JSONDict = {'chat_id': chat_id, 'action': action}

        result = self._post('sendChatAction', data, timeout=timeout, api_kwargs=api_kwargs)

        return result  # type: ignore[return-value]

    @log
    @mq
    def answer_inline_query(
        self,
        inline_query_id: str,
        results: List[InlineQueryResult],
        cache_time: int = 300,
        is_personal: bool = None,
        next_offset: str = None,
        switch_pm_text: str = None,
        switch_pm_parameter: str = None,
        timeout: float = None,
        current_offset: str = None,
        api_kwargs: JSONDict = None,
        delay_queue: str = None,
    ) -> bool:
        """
        Use this method to send answers to an inline query. No more than 50 results per query are
        allowed.

        Warning:
            In most use cases :attr:`current_offset` should not be passed manually. Instead of
            calling this method directly, use the shortcut :meth:`telegram.InlineQuery.answer` with
            ``auto_pagination=True``, which will take care of passing the correct value.

        Args:
            inline_query_id (:obj:`str`): Unique identifier for the answered query.
            results (List[:class:`telegram.InlineQueryResult`] | Callable): A list of results for
                the inline query. In case :attr:`current_offset` is passed, ``results`` may also be
                a callable accepts the current page index starting from 0. It must return either a
                list of :class:`telegram.InlineResult` instances or :obj:`None` if there are no
                more results.
            cache_time (:obj:`int`, optional): The maximum amount of time in seconds that the
                result of the inline query may be cached on the server. Defaults to 300.
            is_personal (:obj:`bool`, optional): Pass :obj:`True`, if results may be cached on
                the server side only for the user that sent the query. By default,
                results may be returned to any user who sends the same query.
            next_offset (:obj:`str`, optional): Pass the offset that a client should send in the
                next query with the same text to receive more results. Pass an empty string if
                there are no more results or if you don't support pagination. Offset length can't
                exceed 64 bytes.
            switch_pm_text (:obj:`str`, optional): If passed, clients will display a button with
                specified text that switches the user to a private chat with the bot and sends the
                bot a start message with the parameter switch_pm_parameter.
            switch_pm_parameter (:obj:`str`, optional): Deep-linking parameter for the /start
                message sent to the bot when user presses the switch button. 1-64 characters,
                only A-Z, a-z, 0-9, _ and - are allowed.
            current_offset (:obj:`str`, optional): The :attr:`telegram.InlineQuery.offset` of
                the inline query to answer. If passed, PTB will automatically take care of
                the pagination for you, i.e. pass the correct ``next_offset`` and truncate the
                results list/get the results from the callable you passed.
            timeout (:obj:`int` | :obj:`float`, optional): If this value is specified, use it as
                the read timeout from the server (instead of the one specified during creation of
                the connection pool).
            api_kwargs (:obj:`dict`, optional): Arbitrary keyword arguments to be passed to the
                Telegram API.
            delay_queue (:obj:`str`, optional): The name of the delay queue to pass this request
                through. Defaults to :obj:`None`.

        Example:
            An inline bot that sends YouTube videos can ask the user to connect the bot to their
            YouTube account to adapt search results accordingly. To do this, it displays a
            'Connect your YouTube account' button above the results, or even before showing any.
            The user presses the button, switches to a private chat with the bot and, in doing so,
            passes a start parameter that instructs the bot to return an oauth link. Once done, the
            bot can offer a switch_inline button so that the user can easily return to the chat
            where they wanted to use the bot's inline capabilities.

        Returns:
            :obj:`bool`: On success, :obj:`True` is returned.

        Raises:
            :class:`telegram.TelegramError`

        """

        @no_type_check
        def _set_defaults(res):
            # pylint: disable=W0212
            if res._has_parse_mode and res.parse_mode == DEFAULT_NONE:
                if self.defaults:
                    res.parse_mode = self.defaults.parse_mode
                else:
                    res.parse_mode = None
            if res._has_input_message_content and res.input_message_content:
                if (
                    res.input_message_content._has_parse_mode
                    and res.input_message_content.parse_mode == DEFAULT_NONE
                ):
                    if self.defaults:
                        res.input_message_content.parse_mode = self.defaults.parse_mode
                    else:
                        res.input_message_content.parse_mode = None
                if (
                    res.input_message_content._has_disable_web_page_preview
                    and res.input_message_content.disable_web_page_preview == DEFAULT_NONE
                ):
                    if self.defaults:
                        res.input_message_content.disable_web_page_preview = (
                            self.defaults.disable_web_page_preview
                        )
                    else:
                        res.input_message_content.disable_web_page_preview = None

        if current_offset is not None and next_offset is not None:
            raise ValueError('`current_offset` and `next_offset` are mutually exclusive!')

        if current_offset is not None:
            if current_offset == '':
                current_offset_int = 0
            else:
                current_offset_int = int(current_offset)

            next_offset = ''

            if callable(results):
                effective_results = results(current_offset_int)
                if not effective_results:
                    effective_results = []
                else:
                    next_offset = str(current_offset_int + 1)
            else:
                if len(results) > (current_offset_int + 1) * MAX_INLINE_QUERY_RESULTS:
                    next_offset_int = current_offset_int + 1
                    next_offset = str(next_offset_int)
                    effective_results = results[
                        current_offset_int
                        * MAX_INLINE_QUERY_RESULTS : next_offset_int
                        * MAX_INLINE_QUERY_RESULTS
                    ]
                else:
                    effective_results = results[current_offset_int * MAX_INLINE_QUERY_RESULTS :]
        else:
            effective_results = results

        for result in effective_results:
            _set_defaults(result)

        results_dicts = [res.to_dict() for res in effective_results]

        data: JSONDict = {'inline_query_id': inline_query_id, 'results': results_dicts}

        if cache_time or cache_time == 0:
            data['cache_time'] = cache_time
        if is_personal:
            data['is_personal'] = is_personal
        if next_offset is not None:
            data['next_offset'] = next_offset
        if switch_pm_text:
            data['switch_pm_text'] = switch_pm_text
        if switch_pm_parameter:
            data['switch_pm_parameter'] = switch_pm_parameter

        return self._post(  # type: ignore[return-value]
            'answerInlineQuery',
            data,
            timeout=timeout,
            api_kwargs=api_kwargs,
        )

    @log
    @mq
    def get_user_profile_photos(
        self,
        user_id: Union[str, int],
        offset: int = None,
        limit: int = 100,
        timeout: float = None,
        api_kwargs: JSONDict = None,
        delay_queue: str = None,
    ) -> Optional[UserProfilePhotos]:
        """Use this method to get a list of profile pictures for a user.

        Args:
            user_id (:obj:`int`): Unique identifier of the target user.
            offset (:obj:`int`, optional): Sequential number of the first photo to be returned.
                By default, all photos are returned.
            limit (:obj:`int`, optional): Limits the number of photos to be retrieved. Values
                between 1-100 are accepted. Defaults to 100.
            timeout (:obj:`int` | :obj:`float`, optional): If this value is specified, use it as
                the read timeout from the server (instead of the one specified during creation of
                the connection pool).
            api_kwargs (:obj:`dict`, optional): Arbitrary keyword arguments to be passed to the
                Telegram API.
            delay_queue (:obj:`str`, optional): The name of the delay queue to pass this request
                through. Defaults to :obj:`None`.

        Returns:
            :class:`telegram.UserProfilePhotos`

        Raises:
            :class:`telegram.TelegramError`

        """
        data: JSONDict = {'user_id': user_id}

        if offset is not None:
            data['offset'] = offset
        if limit:
            data['limit'] = limit

        result = self._post('getUserProfilePhotos', data, timeout=timeout, api_kwargs=api_kwargs)

        return UserProfilePhotos.de_json(result, self)  # type: ignore

    @log
    @mq
    def get_file(
        self,
        file_id: Union[
            str, Animation, Audio, ChatPhoto, Document, PhotoSize, Sticker, Video, VideoNote, Voice
        ],
        timeout: float = None,
        api_kwargs: JSONDict = None,
        delay_queue: str = None,
    ) -> File:
        """
        Use this method to get basic info about a file and prepare it for downloading. For the
        moment, bots can download files of up to 20MB in size. The file can then be downloaded
        with :attr:`telegram.File.download`. It is guaranteed that the link will be
        valid for at least 1 hour. When the link expires, a new one can be requested by
        calling get_file again.

        Note:
             This function may not preserve the original file name and MIME type.
             You should save the file's MIME type and name (if available) when the File object
             is received.

        Args:
            file_id (:obj:`str` | :class:`telegram.Animation` | :class:`telegram.Audio` |         \
                     :class:`telegram.ChatPhoto` | :class:`telegram.Document` |                   \
                     :class:`telegram.PhotoSize` | :class:`telegram.Sticker` |                    \
                     :class:`telegram.Video` | :class:`telegram.VideoNote` |                      \
                     :class:`telegram.Voice`):
                Either the file identifier or an object that has a file_id attribute
                to get file information about.
            timeout (:obj:`int` | :obj:`float`, optional): If this value is specified, use it as
                the read timeout from the server (instead of the one specified during creation of
                the connection pool).
            api_kwargs (:obj:`dict`, optional): Arbitrary keyword arguments to be passed to the
                Telegram API.
            delay_queue (:obj:`str`, optional): The name of the delay queue to pass this request
                through. Defaults to :obj:`None`.

        Returns:
            :class:`telegram.File`

        Raises:
            :class:`telegram.TelegramError`

        """
        try:
            file_id = file_id.file_id  # type: ignore[union-attr]
        except AttributeError:
            pass

        data: JSONDict = {'file_id': file_id}

        result = self._post('getFile', data, timeout=timeout, api_kwargs=api_kwargs)

        if result.get('file_path') and not is_local_file(  # type: ignore[union-attr]
            result['file_path']  # type: ignore[index]
        ):
            result['file_path'] = '{}/{}'.format(  # type: ignore[index]
                self.base_file_url, result['file_path']  # type: ignore[index]
            )

        return File.de_json(result, self)  # type: ignore

    @log
    @mq
    def kick_chat_member(
        self,
        chat_id: Union[str, int],
        user_id: Union[str, int],
        timeout: float = None,
        until_date: Union[int, datetime] = None,
        api_kwargs: JSONDict = None,
        delay_queue: str = None,
    ) -> bool:
        """
        Use this method to kick a user from a group or a supergroup or a channel. In the case of
        supergroups and channels, the user will not be able to return to the group on their own
        using invite links, etc., unless unbanned first. The bot must be an administrator in the
        group for this to work.

        Args:
            chat_id (:obj:`int` | :obj:`str`): Unique identifier for the target chat or  username
                of the target channel (in the format @channelusername).
            user_id (:obj:`int`): Unique identifier of the target user.
            timeout (:obj:`int` | :obj:`float`, optional): If this value is specified, use it as
                the read timeout from the server (instead of the one specified during creation of
                the connection pool).
            until_date (:obj:`int` | :obj:`datetime.datetime`, optional): Date when the user will
                be unbanned, unix time. If user is banned for more than 366 days or less than 30
                seconds from the current time they are considered to be banned forever.
                For timezone naive :obj:`datetime.datetime` objects, the default timezone of the
                bot will be used.
            api_kwargs (:obj:`dict`, optional): Arbitrary keyword arguments to be passed to the
                Telegram API.
            delay_queue (:obj:`str`, optional): The name of the delay queue to pass this request
                through. Defaults to :obj:`None`.

        Returns:
            :obj:`bool` On success, :obj:`True` is returned.

        Raises:
            :class:`telegram.TelegramError`

        """
        data: JSONDict = {'chat_id': chat_id, 'user_id': user_id}

        if until_date is not None:
            if isinstance(until_date, datetime):
                until_date = to_timestamp(
                    until_date, tzinfo=self.defaults.tzinfo if self.defaults else None
                )
            data['until_date'] = until_date

        result = self._post('kickChatMember', data, timeout=timeout, api_kwargs=api_kwargs)

        return result  # type: ignore[return-value]

    @log
    @mq
    def unban_chat_member(
        self,
        chat_id: Union[str, int],
        user_id: Union[str, int],
        timeout: float = None,
        api_kwargs: JSONDict = None,
        only_if_banned: bool = None,
        delay_queue: str = None,
    ) -> bool:
        """Use this method to unban a previously kicked user in a supergroup or channel.

        The user will *not* return to the group or channel automatically, but will be able to join
        via link, etc. The bot must be an administrator for this to work. By default, this method
        guarantees that after the call the user is not a member of the chat, but will be able to
        join it. So if the user is a member of the chat they will also be *removed* from the chat.
        If you don't want this, use the parameter :attr:`only_if_banned`.

        Args:
            chat_id (:obj:`int` | :obj:`str`): Unique identifier for the target chat or username
                of the target channel (in the format @channelusername).
            user_id (:obj:`int`): Unique identifier of the target user.
            only_if_banned (:obj:`bool`, optional): Do nothing if the user is not banned.
            timeout (:obj:`int` | :obj:`float`, optional): If this value is specified, use it as
                the read timeout from the server (instead of the one specified during creation of
                the connection pool).
            api_kwargs (:obj:`dict`, optional): Arbitrary keyword arguments to be passed to the
                Telegram API.
            delay_queue (:obj:`str`, optional): The name of the delay queue to pass this request
                through. Defaults to :obj:`None`.

        Returns:
            :obj:`bool` On success, :obj:`True` is returned.

        Raises:
            :class:`telegram.TelegramError`

        """
        data: JSONDict = {'chat_id': chat_id, 'user_id': user_id}

        if only_if_banned is not None:
            data['only_if_banned'] = only_if_banned

        result = self._post('unbanChatMember', data, timeout=timeout, api_kwargs=api_kwargs)

        return result  # type: ignore[return-value]

    @log
    @mq
    def answer_callback_query(
        self,
        callback_query_id: str,
        text: str = None,
        show_alert: bool = False,
        url: str = None,
        cache_time: int = None,
        timeout: float = None,
        api_kwargs: JSONDict = None,
        delay_queue: str = None,
    ) -> bool:
        """
        Use this method to send answers to callback queries sent from inline keyboards. The answer
        will be displayed to the user as a notification at the top of the chat screen or as an
        alert.
        Alternatively, the user can be redirected to the specified Game URL. For this option to
        work, you must first create a game for your bot via BotFather and accept the terms.
        Otherwise, you may use links like t.me/your_bot?start=XXXX that open your bot with
        a parameter.

        Args:
            callback_query_id (:obj:`str`): Unique identifier for the query to be answered.
            text (:obj:`str`, optional): Text of the notification. If not specified, nothing will
                be shown to the user, 0-200 characters.
            show_alert (:obj:`bool`, optional): If :obj:`True`, an alert will be shown by the
                client instead of a notification at the top of the chat screen. Defaults to
                :obj:`False`.
            url (:obj:`str`, optional): URL that will be opened by the user's client. If you have
                created a Game and accepted the conditions via
                `@BotFather <https://t.me/BotFather>`_, specify the URL that
                opens your game - note that this will only work if the query comes from a callback
                game button. Otherwise, you may use links like t.me/your_bot?start=XXXX that open
                your bot with a parameter.
            cache_time (:obj:`int`, optional): The maximum amount of time in seconds that the
                result of the callback query may be cached client-side. Defaults to 0.
            timeout (:obj:`int` | :obj:`float`, optional): If this value is specified, use it as
                the read timeout from the server (instead of the one specified during creation of
                the connection pool).
            api_kwargs (:obj:`dict`, optional): Arbitrary keyword arguments to be passed to the
                Telegram API.
            delay_queue (:obj:`str`, optional): The name of the delay queue to pass this request
                through. Defaults to :obj:`None`.

        Returns:
            :obj:`bool` On success, :obj:`True` is returned.

        Raises:
            :class:`telegram.TelegramError`

        """
        data: JSONDict = {'callback_query_id': callback_query_id}

        if text:
            data['text'] = text
        if show_alert:
            data['show_alert'] = show_alert
        if url:
            data['url'] = url
        if cache_time is not None:
            data['cache_time'] = cache_time

        result = self._post('answerCallbackQuery', data, timeout=timeout, api_kwargs=api_kwargs)

        return result  # type: ignore[return-value]

    @log
    @mq
    def edit_message_text(
        self,
        text: str,
        chat_id: Union[str, int] = None,
        message_id: Union[str, int] = None,
        inline_message_id: Union[str, int] = None,
        parse_mode: str = None,
        disable_web_page_preview: bool = None,
        reply_markup: InlineKeyboardMarkup = None,
        timeout: float = None,
        api_kwargs: JSONDict = None,
        entities: Union[List[MessageEntity], Tuple[MessageEntity, ...]] = None,
        delay_queue: str = None,
    ) -> Union[Optional[Message], bool]:
        """
        Use this method to edit text and game messages.

        Args:
            chat_id (:obj:`int` | :obj:`str`, optional): Required if inline_message_id is not
                specified. Unique identifier for the target chat or username of the target channel
                (in the format @channelusername)
            message_id (:obj:`int`, optional): Required if inline_message_id is not specified.
                Identifier of the message to edit.
            inline_message_id (:obj:`str`, optional): Required if chat_id and message_id are not
                specified. Identifier of the inline message.
            text (:obj:`str`): New text of the message, 1-4096 characters after entities parsing.
            parse_mode (:obj:`str`, optional): Send Markdown or HTML, if you want Telegram apps to
                show bold, italic, fixed-width text or inline URLs in your bot's message. See the
                constants in :class:`telegram.ParseMode` for the available modes.
            entities (List[:class:`telegram.MessageEntity`], optional): List of special entities
                that appear in message text, which can be specified instead of :attr:`parse_mode`.
            disable_web_page_preview (:obj:`bool`, optional): Disables link previews for links in
                this message.
            reply_markup (:class:`telegram.InlineKeyboardMarkup`, optional): A JSON-serialized
                object for an inline keyboard.
            timeout (:obj:`int` | :obj:`float`, optional): If this value is specified, use it as
                the read timeout from the server (instead of the one specified during creation of
                the connection pool).
            api_kwargs (:obj:`dict`, optional): Arbitrary keyword arguments to be passed to the
                Telegram API.
            delay_queue (:obj:`str`, optional): The name of the delay queue to pass this request
                through. Defaults to :obj:`None`.

        Returns:
            :class:`telegram.Message`: On success, if edited message is not an inline message, the
            edited message is returned, otherwise :obj:`True` is returned.

        Raises:
            :class:`telegram.TelegramError`

        """
        data: JSONDict = {'text': text}

        if chat_id:
            data['chat_id'] = chat_id
        if message_id:
            data['message_id'] = message_id
        if inline_message_id:
            data['inline_message_id'] = inline_message_id
        if parse_mode:
            data['parse_mode'] = parse_mode
        if entities:
            data['entities'] = [me.to_dict() for me in entities]
        if disable_web_page_preview:
            data['disable_web_page_preview'] = disable_web_page_preview

        return self._message(
            'editMessageText',
            data,
            timeout=timeout,
            reply_markup=reply_markup,
            api_kwargs=api_kwargs,
        )

    @log
    @mq
    def edit_message_caption(
        self,
        chat_id: Union[str, int] = None,
        message_id: Union[str, int] = None,
        inline_message_id: Union[str, int] = None,
        caption: str = None,
        reply_markup: InlineKeyboardMarkup = None,
        timeout: float = None,
        parse_mode: str = None,
        api_kwargs: JSONDict = None,
        caption_entities: Union[List[MessageEntity], Tuple[MessageEntity, ...]] = None,
        delay_queue: str = None,
    ) -> Union[Message, bool]:
        """
        Use this method to edit captions of messages.

        Args:
            chat_id (:obj:`int` | :obj:`str`, optional): Required if inline_message_id is not
                specified. Unique identifier for the target chat or username of the target channel
                (in the format @channelusername)
            message_id (:obj:`int`, optional): Required if inline_message_id is not specified.
                Identifier of the message to edit.
            inline_message_id (:obj:`str`, optional): Required if chat_id and message_id are not
                specified. Identifier of the inline message.
            caption (:obj:`str`, optional): New caption of the message, 0-1024 characters after
                entities parsing.
            parse_mode (:obj:`str`, optional): Send Markdown or HTML, if you want Telegram apps to
                show bold, italic, fixed-width text or inline URLs in the media caption. See the
                constants in :class:`telegram.ParseMode` for the available modes.
            caption_entities (List[:class:`telegram.MessageEntity`], optional): List of special
                entities that appear in message text, which can be specified instead of
                :attr:`parse_mode`.
            reply_markup (:class:`telegram.InlineKeyboardMarkup`, optional): A JSON-serialized
                object for an inline keyboard.
            timeout (:obj:`int` | :obj:`float`, optional): If this value is specified, use it as
                the read timeout from the server (instead of the one specified during creation of
                the connection pool).
            api_kwargs (:obj:`dict`, optional): Arbitrary keyword arguments to be passed to the
                Telegram API.
            delay_queue (:obj:`str`, optional): The name of the delay queue to pass this request
                through. Defaults to :obj:`None`.

        Returns:
            :class:`telegram.Message`: On success, if edited message is not an inline message, the
            edited message is returned, otherwise :obj:`True` is returned.

        Raises:
            :class:`telegram.TelegramError`

        """
        if inline_message_id is None and (chat_id is None or message_id is None):
            raise ValueError(
                'edit_message_caption: Both chat_id and message_id are required when '
                'inline_message_id is not specified'
            )

        data: JSONDict = {}

        if caption:
            data['caption'] = caption
        if parse_mode:
            data['parse_mode'] = parse_mode
        if caption_entities:
            data['caption_entities'] = [me.to_dict() for me in caption_entities]
        if chat_id:
            data['chat_id'] = chat_id
        if message_id:
            data['message_id'] = message_id
        if inline_message_id:
            data['inline_message_id'] = inline_message_id

        return self._message(  # type: ignore[return-value]
            'editMessageCaption',
            data,
            timeout=timeout,
            reply_markup=reply_markup,
            api_kwargs=api_kwargs,
        )

    @log
    @mq
    def edit_message_media(
        self,
        chat_id: Union[str, int] = None,
        message_id: Union[str, int] = None,
        inline_message_id: Union[str, int] = None,
        media: InputMedia = None,
        reply_markup: InlineKeyboardMarkup = None,
        timeout: float = None,
        api_kwargs: JSONDict = None,
        delay_queue: str = None,
    ) -> Union[Message, bool]:
        """
        Use this method to edit animation, audio, document, photo, or video messages. If a message
        is part of a message album, then it can be edited only to an audio for audio albums, only
        to a document for document albums and to a photo or a video otherwise. When an inline
        message is edited, a new file can't be uploaded. Use a previously uploaded file via its
        ``file_id`` or specify a URL.

        Args:
            chat_id (:obj:`int` | :obj:`str`, optional): Required if inline_message_id is not
                specified. Unique identifier for the target chat or username of the target channel
                (in the format @channelusername).
            message_id (:obj:`int`, optional): Required if inline_message_id is not specified.
                Identifier of the message to edit.
            inline_message_id (:obj:`str`, optional): Required if chat_id and message_id are not
                specified. Identifier of the inline message.
            media (:class:`telegram.InputMedia`): An object for a new media content
                of the message.
            reply_markup (:class:`telegram.InlineKeyboardMarkup`, optional): A JSON-serialized
                object for an inline keyboard.
            timeout (:obj:`int` | :obj:`float`, optional): If this value is specified, use it as
                the read timeout from the server (instead of the one specified during creation of
                the connection pool).
            api_kwargs (:obj:`dict`, optional): Arbitrary keyword arguments to be passed to the
                Telegram API.
            delay_queue (:obj:`str`, optional): The name of the delay queue to pass this request
                through. Defaults to :obj:`None`.

        Returns:
            :class:`telegram.Message`: On success, if edited message is sent by the bot, the
            edited Message is returned, otherwise :obj:`True` is returned.

        Raises:
            :class:`telegram.TelegramError`
        """

        if inline_message_id is None and (chat_id is None or message_id is None):
            raise ValueError(
                'edit_message_media: Both chat_id and message_id are required when '
                'inline_message_id is not specified'
            )

        data: JSONDict = {'media': media}

        if chat_id:
            data['chat_id'] = chat_id
        if message_id:
            data['message_id'] = message_id
        if inline_message_id:
            data['inline_message_id'] = inline_message_id

        return self._message(  # type: ignore[return-value]
            'editMessageMedia',
            data,
            timeout=timeout,
            reply_markup=reply_markup,
            api_kwargs=api_kwargs,
        )

    @log
    @mq
    def edit_message_reply_markup(
        self,
        chat_id: Union[str, int] = None,
        message_id: Union[str, int] = None,
        inline_message_id: Union[str, int] = None,
        reply_markup: Optional[InlineKeyboardMarkup] = None,
        timeout: float = None,
        api_kwargs: JSONDict = None,
        delay_queue: str = None,
    ) -> Union[Message, bool]:
        """
        Use this method to edit only the reply markup of messages sent by the bot or via the bot
        (for inline bots).

        Args:
            chat_id (:obj:`int` | :obj:`str`, optional): Required if inline_message_id is not
                specified. Unique identifier for the target chat or username of the target channel
                (in the format @channelusername).
            message_id (:obj:`int`, optional): Required if inline_message_id is not specified.
                Identifier of the message to edit.
            inline_message_id (:obj:`str`, optional): Required if chat_id and message_id are not
                specified. Identifier of the inline message.
            reply_markup (:class:`telegram.InlineKeyboardMarkup`, optional): A JSON-serialized
                object for an inline keyboard.
            timeout (:obj:`int` | :obj:`float`, optional): If this value is specified, use it as
                the read timeout from the server (instead of the one specified during creation of
                the connection pool).
            api_kwargs (:obj:`dict`, optional): Arbitrary keyword arguments to be passed to the
                Telegram API.
            delay_queue (:obj:`str`, optional): The name of the delay queue to pass this request
                through. Defaults to :obj:`None`.

        Returns:
            :class:`telegram.Message`: On success, if edited message is not an inline message, the
            edited message is returned, otherwise :obj:`True` is returned.

        Raises:
            :class:`telegram.TelegramError`

        """
        if inline_message_id is None and (chat_id is None or message_id is None):
            raise ValueError(
                'edit_message_reply_markup: Both chat_id and message_id are required when '
                'inline_message_id is not specified'
            )

        data: JSONDict = {}

        if chat_id:
            data['chat_id'] = chat_id
        if message_id:
            data['message_id'] = message_id
        if inline_message_id:
            data['inline_message_id'] = inline_message_id

        return self._message(  # type: ignore[return-value]
            'editMessageReplyMarkup',
            data,
            timeout=timeout,
            reply_markup=reply_markup,
            api_kwargs=api_kwargs,
        )

    @log
    @mq
    def get_updates(
        self,
        offset: int = None,
        limit: int = 100,
        timeout: float = 0,
        read_latency: float = 2.0,
        allowed_updates: List[str] = None,
        api_kwargs: JSONDict = None,
        delay_queue: str = None,
    ) -> List[Update]:
        """Use this method to receive incoming updates using long polling.

        Args:
            offset (:obj:`int`, optional): Identifier of the first update to be returned. Must be
                greater by one than the highest among the identifiers of previously received
                updates. By default, updates starting with the earliest unconfirmed update are
                returned. An update is considered confirmed as soon as getUpdates is called with an
                offset higher than its update_id. The negative offset can be specified to retrieve
                updates starting from -offset update from the end of the updates queue. All
                previous updates will forgotten.
            limit (:obj:`int`, optional): Limits the number of updates to be retrieved. Values
                between 1-100 are accepted. Defaults to 100.
            timeout (:obj:`int`, optional): Timeout in seconds for long polling. Defaults to 0,
                i.e. usual short polling. Should be positive, short polling should be used for
                testing purposes only.
            allowed_updates (List[:obj:`str`]), optional): A JSON-serialized list the types of
                updates you want your bot to receive. For example, specify ["message",
                "edited_channel_post", "callback_query"] to only receive updates of these types.
                See :class:`telegram.Update` for a complete list of available update types.
                Specify an empty list to receive all updates regardless of type (default). If not
                specified, the previous setting will be used. Please note that this parameter
                doesn't affect updates created before the call to the get_updates, so unwanted
                updates may be received for a short period of time.
            api_kwargs (:obj:`dict`, optional): Arbitrary keyword arguments to be passed to the
                Telegram API.
            delay_queue (:obj:`str`, optional): The name of the delay queue to pass this request
                through. Defaults to :obj:`None`.

        Note:
            1. This method will not work if an outgoing webhook is set up.
            2. In order to avoid getting duplicate updates, recalculate offset after each
               server response.
            3. To take full advantage of this library take a look at :class:`telegram.ext.Updater`

        Returns:
            List[:class:`telegram.Update`]

        Raises:
            :class:`telegram.TelegramError`

        """
        data: JSONDict = {'timeout': timeout}

        if offset:
            data['offset'] = offset
        if limit:
            data['limit'] = limit
        if allowed_updates is not None:
            data['allowed_updates'] = allowed_updates

        # Ideally we'd use an aggressive read timeout for the polling. However,
        # * Short polling should return within 2 seconds.
        # * Long polling poses a different problem: the connection might have been dropped while
        #   waiting for the server to return and there's no way of knowing the connection had been
        #   dropped in real time.
        result = self._post(
            'getUpdates', data, timeout=float(read_latency) + float(timeout), api_kwargs=api_kwargs
        )

        if result:
            self.logger.debug(
                'Getting updates: %s', [u['update_id'] for u in result]  # type: ignore
            )
        else:
            self.logger.debug('No new updates found.')

        if self.defaults:
            for u in result:  # type: ignore
                u['default_quote'] = self.defaults.quote  # type: ignore

        return [Update.de_json(u, self) for u in result]  # type: ignore

    @log
    def set_webhook(
        self,
        url: str = None,
        certificate: FileInput = None,
        timeout: float = None,
        max_connections: int = 40,
        allowed_updates: List[str] = None,
        api_kwargs: JSONDict = None,
        ip_address: str = None,
        drop_pending_updates: bool = None,
    ) -> bool:
        """
        Use this method to specify a url and receive incoming updates via an outgoing webhook.
        Whenever there is an update for the bot, Telegram will send an HTTPS POST request to the
        specified url, containing a JSON-serialized Update. In case of an unsuccessful request,
        Telegram will give up after a reasonable amount of attempts.

        If you'd like to make sure that the Webhook request comes from Telegram, Telegram
        recommends using a secret path in the URL, e.g. https://www.example.com/<token>. Since
        nobody else knows your bot's token, you can be pretty sure it's us.

        Note:
            The certificate argument should be a file from disk ``open(filename, 'rb')``.

        Args:
            url (:obj:`str`): HTTPS url to send updates to. Use an empty string to remove webhook
                integration.
            certificate (:obj:`filelike`): Upload your public key certificate so that the root
                certificate in use can be checked. See our self-signed guide for details.
                (https://goo.gl/rw7w6Y)
            ip_address (:obj:`str`, optional): The fixed IP address which will be used to send
                webhook requests instead of the IP address resolved through DNS.
            max_connections (:obj:`int`, optional): Maximum allowed number of simultaneous HTTPS
                connections to the webhook for update delivery, 1-100. Defaults to 40. Use lower
                values to limit the load on your bot's server, and higher values to increase your
                bot's throughput.
            allowed_updates (List[:obj:`str`], optional): A JSON-serialized list the types of
                updates you want your bot to receive. For example, specify ["message",
                "edited_channel_post", "callback_query"] to only receive updates of these types.
                See :class:`telegram.Update` for a complete list of available update types.
                Specify an empty list to receive all updates regardless of type (default). If not
                specified, the previous setting will be used. Please note that this parameter
                doesn't affect updates created before the call to the set_webhook, so unwanted
                updates may be received for a short period of time.
            drop_pending_updates (:obj:`bool`, optional): Pass :obj:`True` to drop all pending
                updates.
            timeout (:obj:`int` | :obj:`float`, optional): If this value is specified, use it as
                the read timeout from the server (instead of the one specified during creation of
                the connection pool).
            api_kwargs (:obj:`dict`, optional): Arbitrary keyword arguments to be passed to the
                Telegram API.

        Note:
            1. You will not be able to receive updates using get_updates for as long as an outgoing
               webhook is set up.
            2. To use a self-signed certificate, you need to upload your public key certificate
               using certificate parameter. Please upload as InputFile, sending a String will not
               work.
            3. Ports currently supported for Webhooks: 443, 80, 88, 8443.

            If you're having any trouble setting up webhooks, please check out this `guide to
            Webhooks`_.

        Returns:
            :obj:`bool` On success, :obj:`True` is returned.

        Raises:
            :class:`telegram.TelegramError`

        .. _`guide to Webhooks`: https://core.telegram.org/bots/webhooks

        """
        data: JSONDict = {}

        if url is not None:
            data['url'] = url
        if certificate:
            data['certificate'] = parse_file_input(certificate)
        if max_connections is not None:
            data['max_connections'] = max_connections
        if allowed_updates is not None:
            data['allowed_updates'] = allowed_updates
        if ip_address:
            data['ip_address'] = ip_address
        if drop_pending_updates:
            data['drop_pending_updates'] = drop_pending_updates

        result = self._post('setWebhook', data, timeout=timeout, api_kwargs=api_kwargs)

        return result  # type: ignore[return-value]

    @log
    def delete_webhook(
        self, timeout: float = None, api_kwargs: JSONDict = None, drop_pending_updates: bool = None
    ) -> bool:
        """
        Use this method to remove webhook integration if you decide to switch back to
        getUpdates. Requires no parameters.

        Args:
            drop_pending_updates(:obj:`bool`, optional): Pass :obj:`True`: to drop all pending
                updates.
            timeout (:obj:`int` | :obj:`float`, optional): If this value is specified, use it as
                the read timeout from the server (instead of the one specified during creation of
                the connection pool).
            api_kwargs (:obj:`dict`, optional): Arbitrary keyword arguments to be passed to the
                Telegram API.

        Returns:
            :obj:`bool` On success, :obj:`True` is returned.

        Raises:
            :class:`telegram.TelegramError`

        """
        data = {}

        if drop_pending_updates:
            data['drop_pending_updates'] = drop_pending_updates

        result = self._post('deleteWebhook', data, timeout=timeout, api_kwargs=api_kwargs)

        return result  # type: ignore[return-value]

    @log
    @mq
    def leave_chat(
        self,
        chat_id: Union[str, int],
        timeout: float = None,
        api_kwargs: JSONDict = None,
        delay_queue: str = None,
    ) -> bool:
        """Use this method for your bot to leave a group, supergroup or channel.

        Args:
            chat_id (:obj:`int` | :obj:`str`): Unique identifier for the target chat or username
                of the target channel (in the format @channelusername).
            timeout (:obj:`int` | :obj:`float`, optional): If this value is specified, use it as
                the read timeout from the server (instead of the one specified during creation of
                the connection pool).
            api_kwargs (:obj:`dict`, optional): Arbitrary keyword arguments to be passed to the
                Telegram API.
            delay_queue (:obj:`str`, optional): The name of the delay queue to pass this request
                through. Defaults to :obj:`None`.

        Returns:
            :obj:`bool` On success, :obj:`True` is returned.

        Raises:
            :class:`telegram.TelegramError`

        """
        data: JSONDict = {'chat_id': chat_id}

        result = self._post('leaveChat', data, timeout=timeout, api_kwargs=api_kwargs)

        return result  # type: ignore[return-value]

    @log
    @mq
    def get_chat(
        self,
        chat_id: Union[str, int],
        timeout: float = None,
        api_kwargs: JSONDict = None,
        delay_queue: str = None,
    ) -> Chat:
        """
        Use this method to get up to date information about the chat (current name of the user for
        one-on-one conversations, current username of a user, group or channel, etc.).

        Args:
            chat_id (:obj:`int` | :obj:`str`): Unique identifier for the target chat or username
                of the target channel (in the format @channelusername).
            timeout (:obj:`int` | :obj:`float`, optional): If this value is specified, use it as
                the read timeout from the server (instead of the one specified during creation of
                the connection pool).
            api_kwargs (:obj:`dict`, optional): Arbitrary keyword arguments to be passed to the
                Telegram API.
            delay_queue (:obj:`str`, optional): The name of the delay queue to pass this request
                through. Defaults to :obj:`None`.

        Returns:
            :class:`telegram.Chat`

        Raises:
            :class:`telegram.TelegramError`

        """
        data: JSONDict = {'chat_id': chat_id}

        result = self._post('getChat', data, timeout=timeout, api_kwargs=api_kwargs)

        if self.defaults:
            result['default_quote'] = self.defaults.quote  # type: ignore

        return Chat.de_json(result, self)  # type: ignore

    @log
    @mq
    def get_chat_administrators(
        self,
        chat_id: Union[str, int],
        timeout: float = None,
        api_kwargs: JSONDict = None,
        delay_queue: str = None,
    ) -> List[ChatMember]:
        """
        Use this method to get a list of administrators in a chat.

        Args:
            chat_id (:obj:`int` | :obj:`str`): Unique identifier for the target chat or username
                of the target channel (in the format @channelusername).
            timeout (:obj:`int` | :obj:`float`, optional): If this value is specified, use it as
                the read timeout from the server (instead of the one specified during creation of
                the connection pool).
            api_kwargs (:obj:`dict`, optional): Arbitrary keyword arguments to be passed to the
                Telegram API.
            delay_queue (:obj:`str`, optional): The name of the delay queue to pass this request
                through. Defaults to :obj:`None`.

        Returns:
            List[:class:`telegram.ChatMember`]: On success, returns a list of ``ChatMember``
            objects that contains information about all chat administrators except
            other bots. If the chat is a group or a supergroup and no administrators were
            appointed, only the creator will be returned.

        Raises:
            :class:`telegram.TelegramError`

        """
        data: JSONDict = {'chat_id': chat_id}

        result = self._post('getChatAdministrators', data, timeout=timeout, api_kwargs=api_kwargs)

        return [ChatMember.de_json(x, self) for x in result]  # type: ignore

    @log
    @mq
    def get_chat_members_count(
        self,
        chat_id: Union[str, int],
        timeout: float = None,
        api_kwargs: JSONDict = None,
        delay_queue: str = None,
    ) -> int:
        """Use this method to get the number of members in a chat.

        Args:
            chat_id (:obj:`int` | :obj:`str`): Unique identifier for the target chat or username
                of the target channel (in the format @channelusername).
            timeout (:obj:`int` | :obj:`float`, optional): If this value is specified, use it as
                the read timeout from the server (instead of the one specified during creation of
                the connection pool).
            api_kwargs (:obj:`dict`, optional): Arbitrary keyword arguments to be passed to the
                Telegram API.
            delay_queue (:obj:`str`, optional): The name of the delay queue to pass this request
                through. Defaults to :obj:`None`.

        Returns:
            :obj:`int`: Number of members in the chat.

        Raises:
            :class:`telegram.TelegramError`

        """
        data: JSONDict = {'chat_id': chat_id}

        result = self._post('getChatMembersCount', data, timeout=timeout, api_kwargs=api_kwargs)

        return result  # type: ignore[return-value]

    @log
    @mq
    def get_chat_member(
        self,
        chat_id: Union[str, int],
        user_id: Union[str, int],
        timeout: float = None,
        api_kwargs: JSONDict = None,
        delay_queue: str = None,
    ) -> ChatMember:
        """Use this method to get information about a member of a chat.

        Args:
            chat_id (:obj:`int` | :obj:`str`): Unique identifier for the target chat or username
                of the target channel (in the format @channelusername).
            user_id (:obj:`int`): Unique identifier of the target user.
            timeout (:obj:`int` | :obj:`float`, optional): If this value is specified, use it as
                the read timeout from the server (instead of the one specified during creation of
                the connection pool).
            api_kwargs (:obj:`dict`, optional): Arbitrary keyword arguments to be passed to the
                Telegram API.
            delay_queue (:obj:`str`, optional): The name of the delay queue to pass this request
                through. Defaults to :obj:`None`.

        Returns:
            :class:`telegram.ChatMember`

        Raises:
            :class:`telegram.TelegramError`

        """
        data: JSONDict = {'chat_id': chat_id, 'user_id': user_id}

        result = self._post('getChatMember', data, timeout=timeout, api_kwargs=api_kwargs)

        return ChatMember.de_json(result, self)  # type: ignore

    @log
    @mq
    def set_chat_sticker_set(
        self,
        chat_id: Union[str, int],
        sticker_set_name: str,
        timeout: float = None,
        api_kwargs: JSONDict = None,
        delay_queue: str = None,
    ) -> bool:
        """Use this method to set a new group sticker set for a supergroup.
        The bot must be an administrator in the chat for this to work and must have the appropriate
        admin rights. Use the field :attr:`telegram.Chat.can_set_sticker_set` optionally returned
        in :attr:`get_chat` requests to check if the bot can use this method.

        Args:
            chat_id (:obj:`int` | :obj:`str`): Unique identifier for the target chat or username
                of the target supergroup (in the format @supergroupusername).
            sticker_set_name (:obj:`str`): Name of the sticker set to be set as the group
                sticker set.
            timeout (:obj:`int` | :obj:`float`, optional): If this value is specified, use it as
                the read timeout from the server (instead of the one specified during creation of
                the connection pool).
            api_kwargs (:obj:`dict`, optional): Arbitrary keyword arguments to be passed to the
                Telegram API.
            delay_queue (:obj:`str`, optional): The name of the delay queue to pass this request
                through. Defaults to :obj:`None`.

        Returns:
            :obj:`bool`: On success, :obj:`True` is returned.
        """
        data: JSONDict = {'chat_id': chat_id, 'sticker_set_name': sticker_set_name}

        result = self._post('setChatStickerSet', data, timeout=timeout, api_kwargs=api_kwargs)

        return result  # type: ignore[return-value]

    @log
    @mq
    def delete_chat_sticker_set(
        self,
        chat_id: Union[str, int],
        timeout: float = None,
        api_kwargs: JSONDict = None,
        delay_queue: str = None,
    ) -> bool:
        """Use this method to delete a group sticker set from a supergroup. The bot must be an
        administrator in the chat for this to work and must have the appropriate admin rights.
        Use the field :attr:`telegram.Chat.can_set_sticker_set` optionally returned in
        :attr:`get_chat` requests to check if the bot can use this method.

        Args:
            chat_id (:obj:`int` | :obj:`str`): Unique identifier for the target chat or username
                of the target supergroup (in the format @supergroupusername).
            timeout (:obj:`int` | :obj:`float`, optional): If this value is specified, use it as
                the read timeout from the server (instead of the one specified during creation of
                the connection pool).
            api_kwargs (:obj:`dict`, optional): Arbitrary keyword arguments to be passed to the
                Telegram API.
            delay_queue (:obj:`str`, optional): The name of the delay queue to pass this request
                through. Defaults to :obj:`None`.

        Returns:
             :obj:`bool`: On success, :obj:`True` is returned.
        """
        data: JSONDict = {'chat_id': chat_id}

        result = self._post('deleteChatStickerSet', data, timeout=timeout, api_kwargs=api_kwargs)

        return result  # type: ignore[return-value]

    @log
    def get_webhook_info(self, timeout: float = None, api_kwargs: JSONDict = None) -> WebhookInfo:
        """Use this method to get current webhook status. Requires no parameters.

        If the bot is using getUpdates, will return an object with the url field empty.

        Args:
            timeout (:obj:`int` | :obj:`float`, optional): If this value is specified, use it as
                the read timeout from the server (instead of the one specified during creation of
                the connection pool).
            api_kwargs (:obj:`dict`, optional): Arbitrary keyword arguments to be passed to the
                Telegram API.

        Returns:
            :class:`telegram.WebhookInfo`

        """
        result = self._post('getWebhookInfo', None, timeout=timeout, api_kwargs=api_kwargs)

        return WebhookInfo.de_json(result, self)  # type: ignore

    @log
    @mq
    def set_game_score(
        self,
        user_id: Union[int, str],
        score: int,
        chat_id: Union[str, int] = None,
        message_id: Union[str, int] = None,
        inline_message_id: Union[str, int] = None,
        force: bool = None,
        disable_edit_message: bool = None,
        timeout: float = None,
        api_kwargs: JSONDict = None,
        delay_queue: str = None,
    ) -> Union[Message, bool]:
        """
        Use this method to set the score of the specified user in a game.

        Args:
            user_id (:obj:`int`): User identifier.
            score (:obj:`int`): New score, must be non-negative.
            force (:obj:`bool`, optional): Pass :obj:`True`, if the high score is allowed to
                decrease. This can be useful when fixing mistakes or banning cheaters.
            disable_edit_message (:obj:`bool`, optional): Pass :obj:`True`, if the game message
                should not be automatically edited to include the current scoreboard.
            chat_id (:obj:`int` | :obj:`str`, optional): Required if inline_message_id is not
                specified. Unique identifier for the target chat.
            message_id (:obj:`int`, optional): Required if inline_message_id is not specified.
                Identifier of the sent message.
            inline_message_id (:obj:`str`, optional): Required if chat_id and message_id are not
                specified. Identifier of the inline message.
            timeout (:obj:`int` | :obj:`float`, optional): If this value is specified, use it as
                the read timeout from the server (instead of the one specified during creation of
                the connection pool).
            api_kwargs (:obj:`dict`, optional): Arbitrary keyword arguments to be passed to the
                Telegram API.
            delay_queue (:obj:`str`, optional): The name of the delay queue to pass this request
                through. Defaults to :obj:`None`.

        Returns:
            :class:`telegram.Message`: The edited message, or if the message wasn't sent by the bot
            , :obj:`True`.

        Raises:
            :class:`telegram.TelegramError`: If the new score is not greater than the user's
                current score in the chat and force is :obj:`False`.

        """
        data: JSONDict = {'user_id': user_id, 'score': score}

        if chat_id:
            data['chat_id'] = chat_id
        if message_id:
            data['message_id'] = message_id
        if inline_message_id:
            data['inline_message_id'] = inline_message_id
        if force is not None:
            data['force'] = force
        if disable_edit_message is not None:
            data['disable_edit_message'] = disable_edit_message

        return self._message(  # type: ignore[return-value]
            'setGameScore',
            data,
            timeout=timeout,
            api_kwargs=api_kwargs,
        )

    @log
    @mq
    def get_game_high_scores(
        self,
        user_id: Union[int, str],
        chat_id: Union[str, int] = None,
        message_id: Union[str, int] = None,
        inline_message_id: Union[str, int] = None,
        timeout: float = None,
        api_kwargs: JSONDict = None,
        delay_queue: str = None,
    ) -> List[GameHighScore]:
        """
        Use this method to get data for high score tables. Will return the score of the specified
        user and several of his neighbors in a game.

        Args:
            user_id (:obj:`int`): Target user id.
            chat_id (:obj:`int` | :obj:`str`, optional): Required if inline_message_id is not
                specified. Unique identifier for the target chat.
            message_id (:obj:`int`, optional): Required if inline_message_id is not specified.
                Identifier of the sent message.
            inline_message_id (:obj:`str`, optional): Required if chat_id and message_id are not
                specified. Identifier of the inline message.
            timeout (:obj:`int` | :obj:`float`, optional): If this value is specified, use it as
                the read timeout from the server (instead of the one specified during creation of
                the connection pool).
            api_kwargs (:obj:`dict`, optional): Arbitrary keyword arguments to be passed to the
                Telegram API.
            delay_queue (:obj:`str`, optional): The name of the delay queue to pass this request
                through. Defaults to :obj:`None`.

        Returns:
            List[:class:`telegram.GameHighScore`]

        Raises:
            :class:`telegram.TelegramError`

        """
        data: JSONDict = {'user_id': user_id}

        if chat_id:
            data['chat_id'] = chat_id
        if message_id:
            data['message_id'] = message_id
        if inline_message_id:
            data['inline_message_id'] = inline_message_id

        result = self._post('getGameHighScores', data, timeout=timeout, api_kwargs=api_kwargs)

        return [GameHighScore.de_json(hs, self) for hs in result]  # type: ignore

    @log
    @mq
    def send_invoice(
        self,
        chat_id: Union[int, str],
        title: str,
        description: str,
        payload: str,
        provider_token: str,
        start_parameter: str,
        currency: str,
        prices: List[LabeledPrice],
        photo_url: str = None,
        photo_size: int = None,
        photo_width: int = None,
        photo_height: int = None,
        need_name: bool = None,
        need_phone_number: bool = None,
        need_email: bool = None,
        need_shipping_address: bool = None,
        is_flexible: bool = None,
        disable_notification: bool = False,
        reply_to_message_id: Union[int, str] = None,
        reply_markup: InlineKeyboardMarkup = None,
        provider_data: Union[str, object] = None,
        send_phone_number_to_provider: bool = None,
        send_email_to_provider: bool = None,
        timeout: float = None,
        api_kwargs: JSONDict = None,
        allow_sending_without_reply: bool = None,
        delay_queue: str = None,
    ) -> Message:
        """Use this method to send invoices.

        Args:
            chat_id (:obj:`int` | :obj:`str`): Unique identifier for the target private chat.
            title (:obj:`str`): Product name, 1-32 characters.
            description (:obj:`str`): Product description, 1-255 characters.
            payload (:obj:`str`): Bot-defined invoice payload, 1-128 bytes. This will not be
                displayed to the user, use for your internal processes.
            provider_token (:obj:`str`): Payments provider token, obtained via
                `@BotFather <https://t.me/BotFather>`_.
            start_parameter (:obj:`str`): Unique deep-linking parameter that can be used to
                generate this invoice when used as a start parameter.
            currency (:obj:`str`): Three-letter ISO 4217 currency code.
            prices (List[:class:`telegram.LabeledPrice`)]: Price breakdown, a JSON-serialized list
                of components (e.g. product price, tax, discount, delivery cost, delivery tax,
                bonus, etc.).
            provider_data (:obj:`str` | :obj:`object`, optional): JSON-serialized data about the
                invoice, which will be shared with the payment provider. A detailed description of
                required fields should be provided by the payment provider. When an object is
                passed, it will be encoded as JSON.
            photo_url (:obj:`str`, optional): URL of the product photo for the invoice. Can be a
                photo of the goods or a marketing image for a service. People like it better when
                they see what they are paying for.
            photo_size (:obj:`str`, optional): Photo size.
            photo_width (:obj:`int`, optional): Photo width.
            photo_height (:obj:`int`, optional): Photo height.
            need_name (:obj:`bool`, optional): Pass :obj:`True`, if you require the user's full
                name to complete the order.
            need_phone_number (:obj:`bool`, optional): Pass :obj:`True`, if you require the user's
                phone number to complete the order.
            need_email (:obj:`bool`, optional): Pass :obj:`True`, if you require the user's email
                to complete the order.
            need_shipping_address (:obj:`bool`, optional): Pass :obj:`True`, if you require the
                user's shipping address to complete the order.
            send_phone_number_to_provider (:obj:`bool`, optional): Pass :obj:`True`, if user's
                phone number should be sent to provider.
            send_email_to_provider (:obj:`bool`, optional): Pass :obj:`True`, if user's email
                address should be sent to provider.
            is_flexible (:obj:`bool`, optional): Pass :obj:`True`, if the final price depends on
                the shipping method.
            disable_notification (:obj:`bool`, optional): Sends the message silently. Users will
                receive a notification with no sound.
            reply_to_message_id (:obj:`int`, optional): If the message is a reply, ID of the
                original message.
            allow_sending_without_reply (:obj:`bool`, optional): Pass :obj:`True`, if the message
                should be sent even if the specified replied-to message is not found.
            reply_markup (:class:`telegram.InlineKeyboardMarkup`, optional): A JSON-serialized
                object for an inline keyboard. If empty, one 'Pay total price' button will be
                shown. If not empty, the first button must be a Pay button.
            timeout (:obj:`int` | :obj:`float`, optional): If this value is specified, use it as
                the read timeout from the server (instead of the one specified during creation of
                the connection pool).
            api_kwargs (:obj:`dict`, optional): Arbitrary keyword arguments to be passed to the
                Telegram API.
            delay_queue (:obj:`str`, optional): The name of the delay queue to pass this request
                through. Defaults to :obj:`None`.

        Returns:
            :class:`telegram.Message`: On success, the sent Message is returned.

        Raises:
            :class:`telegram.TelegramError`

        """
        data: JSONDict = {
            'chat_id': chat_id,
            'title': title,
            'description': description,
            'payload': payload,
            'provider_token': provider_token,
            'start_parameter': start_parameter,
            'currency': currency,
            'prices': [p.to_dict() for p in prices],
        }
        if provider_data is not None:
            if isinstance(provider_data, str):
                data['provider_data'] = provider_data
            else:
                data['provider_data'] = json.dumps(provider_data)
        if photo_url is not None:
            data['photo_url'] = photo_url
        if photo_size is not None:
            data['photo_size'] = photo_size
        if photo_width is not None:
            data['photo_width'] = photo_width
        if photo_height is not None:
            data['photo_height'] = photo_height
        if need_name is not None:
            data['need_name'] = need_name
        if need_phone_number is not None:
            data['need_phone_number'] = need_phone_number
        if need_email is not None:
            data['need_email'] = need_email
        if need_shipping_address is not None:
            data['need_shipping_address'] = need_shipping_address
        if is_flexible is not None:
            data['is_flexible'] = is_flexible
        if send_phone_number_to_provider is not None:
            data['send_phone_number_to_provider'] = send_email_to_provider
        if send_email_to_provider is not None:
            data['send_email_to_provider'] = send_email_to_provider

        return self._message(  # type: ignore[return-value]
            'sendInvoice',
            data,
            timeout=timeout,
            disable_notification=disable_notification,
            reply_to_message_id=reply_to_message_id,
            reply_markup=reply_markup,
            allow_sending_without_reply=allow_sending_without_reply,
            api_kwargs=api_kwargs,
        )

    @log
    @mq
    def answer_shipping_query(
        self,
        shipping_query_id: str,
        ok: bool,
        shipping_options: List[ShippingOption] = None,
        error_message: str = None,
        timeout: float = None,
        api_kwargs: JSONDict = None,
        delay_queue: str = None,
    ) -> bool:
        """
        If you sent an invoice requesting a shipping address and the parameter is_flexible was
        specified, the Bot API will send an Update with a shipping_query field to the bot. Use
        this method to reply to shipping queries.

        Args:
            shipping_query_id (:obj:`str`): Unique identifier for the query to be answered.
            ok (:obj:`bool`): Specify :obj:`True` if delivery to the specified address is possible
                and :obj:`False` if there are any problems (for example, if delivery to the
                specified address is not possible).
            shipping_options (List[:class:`telegram.ShippingOption`]), optional]: Required if ok is
                :obj:`True`. A JSON-serialized array of available shipping options.
            error_message (:obj:`str`, optional): Required if ok is :obj:`False`. Error message in
                human readable form that explains why it is impossible to complete the order (e.g.
                "Sorry, delivery to your desired address is unavailable"). Telegram will display
                this message to the user.
            timeout (:obj:`int` | :obj:`float`, optional): If this value is specified, use it as
                the read timeout from the server (instead of the one specified during creation of
                the connection pool).
            api_kwargs (:obj:`dict`, optional): Arbitrary keyword arguments to be passed to the
                Telegram API.
            delay_queue (:obj:`str`, optional): The name of the delay queue to pass this request
                through. Defaults to :obj:`None`.

        Returns:
            :obj:`bool`: On success, :obj:`True` is returned.

        Raises:
            :class:`telegram.TelegramError`

        """
        ok = bool(ok)

        if ok and (shipping_options is None or error_message is not None):
            raise TelegramError(
                'answerShippingQuery: If ok is True, shipping_options '
                'should not be empty and there should not be error_message'
            )

        if not ok and (shipping_options is not None or error_message is None):
            raise TelegramError(
                'answerShippingQuery: If ok is False, error_message '
                'should not be empty and there should not be shipping_options'
            )

        data: JSONDict = {'shipping_query_id': shipping_query_id, 'ok': ok}

        if ok:
            assert shipping_options
            data['shipping_options'] = [option.to_dict() for option in shipping_options]
        if error_message is not None:
            data['error_message'] = error_message

        result = self._post('answerShippingQuery', data, timeout=timeout, api_kwargs=api_kwargs)

        return result  # type: ignore[return-value]

    @log
    @mq
    def answer_pre_checkout_query(
        self,
        pre_checkout_query_id: str,
        ok: bool,
        error_message: str = None,
        timeout: float = None,
        api_kwargs: JSONDict = None,
        delay_queue: str = None,
    ) -> bool:
        """
        Once the user has confirmed their payment and shipping details, the Bot API sends the final
        confirmation in the form of an Update with the field pre_checkout_query. Use this method to
        respond to such pre-checkout queries.

        Note:
            The Bot API must receive an answer within 10 seconds after the pre-checkout
            query was sent.

        Args:
            pre_checkout_query_id (:obj:`str`): Unique identifier for the query to be answered.
            ok (:obj:`bool`): Specify :obj:`True` if everything is alright
                (goods are available, etc.) and the bot is ready to proceed with the order. Use
                :obj:`False` if there are any problems.
            error_message (:obj:`str`, optional): Required if ok is :obj:`False`. Error message
                in human readable form that explains the reason for failure to proceed with
                the checkout (e.g. "Sorry, somebody just bought the last of our amazing black
                T-shirts while you were busy filling out your payment details. Please choose a
                different color or garment!"). Telegram will display this message to the user.
            timeout (:obj:`int` | :obj:`float`, optional): If this value is specified, use it as
                the read timeout from the server (instead of the one specified during creation of
                the connection pool).
            api_kwargs (:obj:`dict`, optional): Arbitrary keyword arguments to be passed to the
                Telegram API.
            delay_queue (:obj:`str`, optional): The name of the delay queue to pass this request
                through. Defaults to :obj:`None`.

        Returns:
            :obj:`bool`: On success, :obj:`True` is returned.

        Raises:
            :class:`telegram.TelegramError`

        """
        ok = bool(ok)

        if not (ok ^ (error_message is not None)):  # pylint: disable=C0325
            raise TelegramError(
                'answerPreCheckoutQuery: If ok is True, there should '
                'not be error_message; if ok is False, error_message '
                'should not be empty'
            )

        data: JSONDict = {'pre_checkout_query_id': pre_checkout_query_id, 'ok': ok}

        if error_message is not None:
            data['error_message'] = error_message

        result = self._post('answerPreCheckoutQuery', data, timeout=timeout, api_kwargs=api_kwargs)

        return result  # type: ignore[return-value]

    @log
    @mq
    def restrict_chat_member(
        self,
        chat_id: Union[str, int],
        user_id: Union[str, int],
        permissions: ChatPermissions,
        until_date: Union[int, datetime] = None,
        timeout: float = None,
        api_kwargs: JSONDict = None,
        delay_queue: str = None,
    ) -> bool:
        """
        Use this method to restrict a user in a supergroup. The bot must be an administrator in
        the supergroup for this to work and must have the appropriate admin rights. Pass
        :obj:`True` for all boolean parameters to lift restrictions from a user.

        Note:
            Since Bot API 4.4, :attr:`restrict_chat_member` takes the new user permissions in a
            single argument of type :class:`telegram.ChatPermissions`. The old way of passing
            parameters will not keep working forever.

        Args:
            chat_id (:obj:`int` | :obj:`str`): Unique identifier for the target chat or username
                of the target supergroup (in the format @supergroupusername).
            user_id (:obj:`int`): Unique identifier of the target user.
            until_date (:obj:`int` | :obj:`datetime.datetime`, optional): Date when restrictions
                will be lifted for the user, unix time. If user is restricted for more than 366
                days or less than 30 seconds from the current time, they are considered to be
                restricted forever.
                For timezone naive :obj:`datetime.datetime` objects, the default timezone of the
                bot will be used.
            permissions (:class:`telegram.ChatPermissions`): A JSON-serialized object for new user
                permissions.
            timeout (:obj:`int` | :obj:`float`, optional): If this value is specified, use it as
                the read timeout from the server (instead of the one specified during creation of
                the connection pool).
            api_kwargs (:obj:`dict`, optional): Arbitrary keyword arguments to be passed to the
                Telegram API.
            delay_queue (:obj:`str`, optional): The name of the delay queue to pass this request
                through. Defaults to :obj:`None`.

        Returns:
            :obj:`bool`: On success, :obj:`True` is returned.

        Raises:
            :class:`telegram.TelegramError`
        """
        data: JSONDict = {
            'chat_id': chat_id,
            'user_id': user_id,
            'permissions': permissions.to_dict(),
        }

        if until_date is not None:
            if isinstance(until_date, datetime):
                until_date = to_timestamp(
                    until_date, tzinfo=self.defaults.tzinfo if self.defaults else None
                )
            data['until_date'] = until_date

        result = self._post('restrictChatMember', data, timeout=timeout, api_kwargs=api_kwargs)

        return result  # type: ignore[return-value]

    @log
    @mq
    def promote_chat_member(
        self,
        chat_id: Union[str, int],
        user_id: Union[str, int],
        can_change_info: bool = None,
        can_post_messages: bool = None,
        can_edit_messages: bool = None,
        can_delete_messages: bool = None,
        can_invite_users: bool = None,
        can_restrict_members: bool = None,
        can_pin_messages: bool = None,
        can_promote_members: bool = None,
        timeout: float = None,
        api_kwargs: JSONDict = None,
        is_anonymous: bool = None,
        delay_queue: str = None,
    ) -> bool:
        """
        Use this method to promote or demote a user in a supergroup or a channel. The bot must be
        an administrator in the chat for this to work and must have the appropriate admin rights.
        Pass :obj:`False` for all boolean parameters to demote a user.

        Args:
            chat_id (:obj:`int` | :obj:`str`): Unique identifier for the target chat or username
                of the target supergroup (in the format @supergroupusername).
            user_id (:obj:`int`): Unique identifier of the target user.
            is_anonymous (:obj:`bool`, optional): Pass :obj:`True`, if the administrator's presence
                in the chat is hidden.
            can_change_info (:obj:`bool`, optional): Pass :obj:`True`, if the administrator can
                change chat title, photo and other settings.
            can_post_messages (:obj:`bool`, optional): Pass :obj:`True`, if the administrator can
                create channel posts, channels only.
            can_edit_messages (:obj:`bool`, optional): Pass :obj:`True`, if the administrator can
                edit messages of other users, channels only.
            can_delete_messages (:obj:`bool`, optional): Pass :obj:`True`, if the administrator can
                delete messages of other users.
            can_invite_users (:obj:`bool`, optional): Pass :obj:`True`, if the administrator can
                invite new users to the chat.
            can_restrict_members (:obj:`bool`, optional): Pass :obj:`True`, if the administrator
                can restrict, ban or unban chat members.
            can_pin_messages (:obj:`bool`, optional): Pass :obj:`True`, if the administrator can
                pin messages, supergroups only.
            can_promote_members (:obj:`bool`, optional): Pass :obj:`True`, if the administrator can
                add new administrators with a subset of his own privileges or demote administrators
                that he has promoted, directly or indirectly (promoted by administrators that were
                appointed by him).
            timeout (:obj:`int` | :obj:`float`, optional): If this value is specified, use it as
                the read timeout from the server (instead of the one specified during creation of
                the connection pool).
            api_kwargs (:obj:`dict`, optional): Arbitrary keyword arguments to be passed to the
                Telegram API.
            delay_queue (:obj:`str`, optional): The name of the delay queue to pass this request
                through. Defaults to :obj:`None`.

        Returns:
            :obj:`bool`: On success, :obj:`True` is returned.

        Raises:
            :class:`telegram.TelegramError`

        """
        data: JSONDict = {'chat_id': chat_id, 'user_id': user_id}

        if is_anonymous is not None:
            data['is_anonymous'] = is_anonymous
        if can_change_info is not None:
            data['can_change_info'] = can_change_info
        if can_post_messages is not None:
            data['can_post_messages'] = can_post_messages
        if can_edit_messages is not None:
            data['can_edit_messages'] = can_edit_messages
        if can_delete_messages is not None:
            data['can_delete_messages'] = can_delete_messages
        if can_invite_users is not None:
            data['can_invite_users'] = can_invite_users
        if can_restrict_members is not None:
            data['can_restrict_members'] = can_restrict_members
        if can_pin_messages is not None:
            data['can_pin_messages'] = can_pin_messages
        if can_promote_members is not None:
            data['can_promote_members'] = can_promote_members

        result = self._post('promoteChatMember', data, timeout=timeout, api_kwargs=api_kwargs)

        return result  # type: ignore[return-value]

    @log
    @mq
    def set_chat_permissions(
        self,
        chat_id: Union[str, int],
        permissions: ChatPermissions,
        timeout: float = None,
        api_kwargs: JSONDict = None,
        delay_queue: str = None,
    ) -> bool:
        """
        Use this method to set default chat permissions for all members. The bot must be an
        administrator in the group or a supergroup for this to work and must have the
        :attr:`can_restrict_members` admin rights.

        Args:
            chat_id (:obj:`int` | :obj:`str`): Unique identifier for the target chat or username of
                the target supergroup (in the format `@supergroupusername`).
            permissions (:class:`telegram.ChatPermissions`): New default chat permissions.
            timeout (:obj:`int` | :obj:`float`, optional): If this value is specified, use it as
                the read timeout from the server (instead of the one specified during creation of
                the connection pool).
            api_kwargs (:obj:`dict`, optional): Arbitrary keyword arguments to be passed to the
                Telegram API.
            delay_queue (:obj:`str`, optional): The name of the delay queue to pass this request
                through. Defaults to :obj:`None`.

        Returns:
            :obj:`bool`: On success, :obj:`True` is returned.

        Raises:
            :class:`telegram.TelegramError`

        """
        data: JSONDict = {'chat_id': chat_id, 'permissions': permissions.to_dict()}

        result = self._post('setChatPermissions', data, timeout=timeout, api_kwargs=api_kwargs)

        return result  # type: ignore[return-value]

    @log
    @mq
    def set_chat_administrator_custom_title(
        self,
        chat_id: Union[int, str],
        user_id: Union[int, str],
        custom_title: str,
        timeout: float = None,
        api_kwargs: JSONDict = None,
        delay_queue: str = None,
    ) -> bool:
        """
        Use this method to set a custom title for administrators promoted by the bot in a
        supergroup. The bot must be an administrator for this to work.

        Args:
            chat_id (:obj:`int` | :obj:`str`): Unique identifier for the target chat or username of
                the target supergroup (in the format `@supergroupusername`).
            user_id (:obj:`int`): Unique identifier of the target administrator.
            custom_title (:obj:`str`) New custom title for the administrator; 0-16 characters,
                emoji are not allowed.
            timeout (:obj:`int` | :obj:`float`, optional): If this value is specified, use it as
                the read timeout from the server (instead of the one specified during creation of
                the connection pool).
            api_kwargs (:obj:`dict`, optional): Arbitrary keyword arguments to be passed to the
                Telegram API.
            delay_queue (:obj:`str`, optional): The name of the delay queue to pass this request
                through. Defaults to :obj:`None`.

        Returns:
            :obj:`bool`: On success, :obj:`True` is returned.

        Raises:
            :class:`telegram.TelegramError`

        """
        data: JSONDict = {'chat_id': chat_id, 'user_id': user_id, 'custom_title': custom_title}

        result = self._post(
            'setChatAdministratorCustomTitle', data, timeout=timeout, api_kwargs=api_kwargs
        )

        return result  # type: ignore[return-value]

    @log
    @mq
    def export_chat_invite_link(
        self,
        chat_id: Union[str, int],
        timeout: float = None,
        api_kwargs: JSONDict = None,
        delay_queue: str = None,
    ) -> str:
        """
        Use this method to generate a new invite link for a chat; any previously generated link
        is revoked. The bot must be an administrator in the chat for this to work and must have
        the appropriate admin rights.

        Args:
            chat_id (:obj:`int` | :obj:`str`): Unique identifier for the target chat or username
                of the target channel (in the format @channelusername).
            timeout (:obj:`int` | :obj:`float`, optional): If this value is specified, use it as
                the read timeout from the server (instead of the one specified during creation of
                the connection pool).
            api_kwargs (:obj:`dict`, optional): Arbitrary keyword arguments to be passed to the
                Telegram API.
            delay_queue (:obj:`str`, optional): The name of the delay queue to pass this request
                through. Defaults to :obj:`None`.

        Returns:
            :obj:`str`: New invite link on success.

        Raises:
            :class:`telegram.TelegramError`

        """
        data: JSONDict = {'chat_id': chat_id}

        result = self._post('exportChatInviteLink', data, timeout=timeout, api_kwargs=api_kwargs)

        return result  # type: ignore[return-value]

    @log
    @mq
    def set_chat_photo(
        self,
        chat_id: Union[str, int],
        photo: FileInput,
        timeout: float = 20,
        api_kwargs: JSONDict = None,
        delay_queue: str = None,
    ) -> bool:
        """Use this method to set a new profile photo for the chat.

        Photos can't be changed for private chats. The bot must be an administrator in the chat
        for this to work and must have the appropriate admin rights.

        Args:
            chat_id (:obj:`int` | :obj:`str`): Unique identifier for the target chat or username
                of the target channel (in the format @channelusername).
            photo (`filelike object` | :obj:`bytes` | :class:`pathlib.Path`): New chat photo.

                .. versionchanged:: 13.2
                   Accept :obj:`bytes` as input.
            timeout (:obj:`int` | :obj:`float`, optional): If this value is specified, use it as
                the read timeout from the server (instead of the one specified during creation of
                the connection pool).
            api_kwargs (:obj:`dict`, optional): Arbitrary keyword arguments to be passed to the
                Telegram API.
            delay_queue (:obj:`str`, optional): The name of the delay queue to pass this request
                through. Defaults to :obj:`None`.

        Returns:
            :obj:`bool`: On success, :obj:`True` is returned.

        Raises:
            :class:`telegram.TelegramError`

        """
        data: JSONDict = {'chat_id': chat_id, 'photo': parse_file_input(photo)}

        result = self._post('setChatPhoto', data, timeout=timeout, api_kwargs=api_kwargs)

        return result  # type: ignore[return-value]

    @log
    @mq
    def delete_chat_photo(
        self,
        chat_id: Union[str, int],
        timeout: float = None,
        api_kwargs: JSONDict = None,
        delay_queue: str = None,
    ) -> bool:
        """
        Use this method to delete a chat photo. Photos can't be changed for private chats. The bot
        must be an administrator in the chat for this to work and must have the appropriate admin
        rights.

        Args:
            chat_id (:obj:`int` | :obj:`str`): Unique identifier for the target chat or username
                of the target channel (in the format @channelusername).
            timeout (:obj:`int` | :obj:`float`, optional): If this value is specified, use it as
                the read timeout from the server (instead of the one specified during creation of
                the connection pool).
            api_kwargs (:obj:`dict`, optional): Arbitrary keyword arguments to be passed to the
                Telegram API.
            delay_queue (:obj:`str`, optional): The name of the delay queue to pass this request
                through. Defaults to :obj:`None`.

        Returns:
            :obj:`bool`: On success, :obj:`True` is returned.

        Raises:
            :class:`telegram.TelegramError`

        """
        data: JSONDict = {'chat_id': chat_id}

        result = self._post('deleteChatPhoto', data, timeout=timeout, api_kwargs=api_kwargs)

        return result  # type: ignore[return-value]

    @log
    @mq
    def set_chat_title(
        self,
        chat_id: Union[str, int],
        title: str,
        timeout: float = None,
        api_kwargs: JSONDict = None,
        delay_queue: str = None,
    ) -> bool:
        """
        Use this method to change the title of a chat. Titles can't be changed for private chats.
        The bot must be an administrator in the chat for this to work and must have the appropriate
        admin rights.

        Args:
            chat_id (:obj:`int` | :obj:`str`): Unique identifier for the target chat or username
                of the target channel (in the format @channelusername).
            title (:obj:`str`): New chat title, 1-255 characters.
            timeout (:obj:`int` | :obj:`float`, optional): If this value is specified, use it as
                the read timeout from the server (instead of the one specified during creation of
                the connection pool).
            api_kwargs (:obj:`dict`, optional): Arbitrary keyword arguments to be passed to the
                Telegram API.
            delay_queue (:obj:`str`, optional): The name of the delay queue to pass this request
                through. Defaults to :obj:`None`.

        Returns:
            :obj:`bool`: On success, :obj:`True` is returned.

        Raises:
            :class:`telegram.TelegramError`

        """
        data: JSONDict = {'chat_id': chat_id, 'title': title}

        result = self._post('setChatTitle', data, timeout=timeout, api_kwargs=api_kwargs)

        return result  # type: ignore[return-value]

    @log
    @mq
    def set_chat_description(
        self,
        chat_id: Union[str, int],
        description: str,
        timeout: float = None,
        api_kwargs: JSONDict = None,
        delay_queue: str = None,
    ) -> bool:
        """
        Use this method to change the description of a group, a supergroup or a channel. The bot
        must be an administrator in the chat for this to work and must have the appropriate admin
        rights.

        Args:
            chat_id (:obj:`int` | :obj:`str`): Unique identifier for the target chat or username
                of the target channel (in the format @channelusername).
            description (:obj:`str`): New chat description, 0-255 characters.
            timeout (:obj:`int` | :obj:`float`, optional): If this value is specified, use it as
                the read timeout from the server (instead of the one specified during creation of
                the connection pool).
            api_kwargs (:obj:`dict`, optional): Arbitrary keyword arguments to be passed to the
                Telegram API.
            delay_queue (:obj:`str`, optional): The name of the delay queue to pass this request
                through. Defaults to :obj:`None`.

        Returns:
            :obj:`bool`: On success, :obj:`True` is returned.

        Raises:
            :class:`telegram.TelegramError`

        """
        data: JSONDict = {'chat_id': chat_id, 'description': description}

        result = self._post('setChatDescription', data, timeout=timeout, api_kwargs=api_kwargs)

        return result  # type: ignore[return-value]

    @log
    @mq
    def pin_chat_message(
        self,
        chat_id: Union[str, int],
        message_id: Union[str, int],
        disable_notification: bool = None,
        timeout: float = None,
        api_kwargs: JSONDict = None,
        delay_queue: str = None,
    ) -> bool:
        """
        Use this method to add a message to the list of pinned messages in a chat. If the
        chat is not a private chat, the bot must be an administrator in the chat for this to work
        and must have the ``can_pin_messages`` admin right in a supergroup or ``can_edit_messages``
        admin right in a channel.

        Args:
            chat_id (:obj:`int` | :obj:`str`): Unique identifier for the target chat or username
                of the target channel (in the format @channelusername).
            message_id (:obj:`int`): Identifier of a message to pin.
            disable_notification (:obj:`bool`, optional): Pass :obj:`True`, if it is not necessary
                to send a notification to all chat members about the new pinned message.
                Notifications are always disabled in channels and private chats.
            timeout (:obj:`int` | :obj:`float`, optional): If this value is specified, use it as
                the read timeout from the server (instead of the one specified during creation of
                the connection pool).
            api_kwargs (:obj:`dict`, optional): Arbitrary keyword arguments to be passed to the
                Telegram API.
            delay_queue (:obj:`str`, optional): The name of the delay queue to pass this request
                through. Defaults to :obj:`None`.

        Returns:
            :obj:`bool`: On success, :obj:`True` is returned.

        Raises:
            :class:`telegram.TelegramError`

        """
        data: JSONDict = {'chat_id': chat_id, 'message_id': message_id}

        if disable_notification is not None:
            data['disable_notification'] = disable_notification

        return self._post(  # type: ignore[return-value]
            'pinChatMessage', data, timeout=timeout, api_kwargs=api_kwargs
        )

    @log
    @mq
    def unpin_chat_message(
        self,
        chat_id: Union[str, int],
        timeout: float = None,
        api_kwargs: JSONDict = None,
        message_id: Union[str, int] = None,
        delay_queue: str = None,
    ) -> bool:
        """
        Use this method to remove a message from the list of pinned messages in a chat. If the
        chat is not a private chat, the bot must be an administrator in the chat for this to work
        and must have the ``can_pin_messages`` admin right in a supergroup or ``can_edit_messages``
        admin right in a channel.

        Args:
            chat_id (:obj:`int` | :obj:`str`): Unique identifier for the target chat or username
                of the target channel (in the format @channelusername).
            message_id (:obj:`int`, optional): Identifier of a message to unpin. If not specified,
                the most recent pinned message (by sending date) will be unpinned.
            timeout (:obj:`int` | :obj:`float`, optional): If this value is specified, use it as
                the read timeout from the server (instead of the one specified during creation of
                the connection pool).
            api_kwargs (:obj:`dict`, optional): Arbitrary keyword arguments to be passed to the
                Telegram API.
            delay_queue (:obj:`str`, optional): The name of the delay queue to pass this request
                through. Defaults to :obj:`None`.

        Returns:
            :obj:`bool`: On success, :obj:`True` is returned.

        Raises:
            :class:`telegram.TelegramError`

        """
        data: JSONDict = {'chat_id': chat_id}

        if message_id is not None:
            data['message_id'] = message_id

        return self._post(  # type: ignore[return-value]
            'unpinChatMessage', data, timeout=timeout, api_kwargs=api_kwargs
        )

    @log
    def unpin_all_chat_messages(
        self,
        chat_id: Union[str, int],
        timeout: float = None,
        api_kwargs: JSONDict = None,
    ) -> bool:
        """
        Use this method to clear the list of pinned messages in a chat. If the
        chat is not a private chat, the bot must be an administrator in the chat for this
        to work and must have the ``can_pin_messages`` admin right in a supergroup or
        ``can_edit_messages`` admin right in a channel.

        Args:
            chat_id (:obj:`int` | :obj:`str`): Unique identifier for the target chat or username
                of the target channel (in the format @channelusername).
            timeout (:obj:`int` | :obj:`float`, optional): If this value is specified, use it as
                the read timeout from the server (instead of the one specified during creation of
                the connection pool).
            api_kwargs (:obj:`dict`, optional): Arbitrary keyword arguments to be passed to the
                Telegram API.

        Returns:
            :obj:`bool`: On success, :obj:`True` is returned.

        Raises:
            :class:`telegram.TelegramError`

        """

        data: JSONDict = {'chat_id': chat_id}

        return self._post(  # type: ignore[return-value]
            'unpinAllChatMessages', data, timeout=timeout, api_kwargs=api_kwargs
        )

    @log
    @mq
    def get_sticker_set(
        self,
        name: str,
        timeout: float = None,
        api_kwargs: JSONDict = None,
        delay_queue: str = None,
    ) -> StickerSet:
        """Use this method to get a sticker set.

        Args:
            name (:obj:`str`): Name of the sticker set.
            timeout (:obj:`int` | :obj:`float`, optional): If this value is specified, use it as
                the read timeout from the server (instead of the one specified during
                creation of the connection pool).
            api_kwargs (:obj:`dict`, optional): Arbitrary keyword arguments to be passed to the
                Telegram API.
            delay_queue (:obj:`str`, optional): The name of the delay queue to pass this request
                through. Defaults to :obj:`None`.

        Returns:
            :class:`telegram.StickerSet`

        Raises:
            :class:`telegram.TelegramError`

        """
        data: JSONDict = {'name': name}

        result = self._post('getStickerSet', data, timeout=timeout, api_kwargs=api_kwargs)

        return StickerSet.de_json(result, self)  # type: ignore

    @log
    @mq
    def upload_sticker_file(
        self,
        user_id: Union[str, int],
        png_sticker: FileInput,
        timeout: float = 20,
        api_kwargs: JSONDict = None,
        delay_queue: str = None,
    ) -> File:
        """
        Use this method to upload a .png file with a sticker for later use in
        :attr:`create_new_sticker_set` and :attr:`add_sticker_to_set` methods (can be used multiple
        times).

        Note:
            The png_sticker argument can be either a file_id, an URL or a file from disk
            ``open(filename, 'rb')``

        Args:
            user_id (:obj:`int`): User identifier of sticker file owner.
            png_sticker (:obj:`str` | `filelike object` | :obj:`bytes` | :class:`pathlib.Path`):
                Png image with the sticker,
                must be up to 512 kilobytes in size, dimensions must not exceed 512px,
                and either width or height must be exactly 512px.

                .. versionchanged:: 13.2
                   Accept :obj:`bytes` as input.
            timeout (:obj:`int` | :obj:`float`, optional): If this value is specified, use it as
                the read timeout from the server (instead of the one specified during
                creation of the connection pool).
            api_kwargs (:obj:`dict`, optional): Arbitrary keyword arguments to be passed to the
                Telegram API.
            delay_queue (:obj:`str`, optional): The name of the delay queue to pass this request
                through. Defaults to :obj:`None`.

        Returns:
            :class:`telegram.File`: On success, the uploaded File is returned.

        Raises:
            :class:`telegram.TelegramError`

        """
        data: JSONDict = {'user_id': user_id, 'png_sticker': parse_file_input(png_sticker)}

        result = self._post('uploadStickerFile', data, timeout=timeout, api_kwargs=api_kwargs)

        return File.de_json(result, self)  # type: ignore

    @log
    @mq
    def create_new_sticker_set(
        self,
        user_id: Union[str, int],
        name: str,
        title: str,
        emojis: str,
        png_sticker: FileInput = None,
        contains_masks: bool = None,
        mask_position: MaskPosition = None,
        timeout: float = 20,
        tgs_sticker: FileInput = None,
        api_kwargs: JSONDict = None,
        delay_queue: str = None,
    ) -> bool:
        """
        Use this method to create new sticker set owned by a user.
        The bot will be able to edit the created sticker set.
        You must use exactly one of the fields png_sticker or tgs_sticker.

        Warning:
            As of API 4.7 ``png_sticker`` is an optional argument and therefore the order of the
            arguments had to be changed. Use keyword arguments to make sure that the arguments are
            passed correctly.

        Note:
            The png_sticker and tgs_sticker argument can be either a file_id, an URL or a file from
            disk ``open(filename, 'rb')``

        Args:
            user_id (:obj:`int`): User identifier of created sticker set owner.
            name (:obj:`str`): Short name of sticker set, to be used in t.me/addstickers/ URLs
                (e.g., animals). Can contain only english letters, digits and underscores.
                Must begin with a letter, can't contain consecutive underscores and
                must end in "_by_<bot username>". <bot_username> is case insensitive.
                1-64 characters.
            title (:obj:`str`): Sticker set title, 1-64 characters.
            png_sticker (:obj:`str` | `filelike object` | :obj:`bytes` | :class:`pathlib.Path`, \
                optional): Png image with the sticker,
                must be up to 512 kilobytes in size, dimensions must not exceed 512px,
                and either width or height must be exactly 512px. Pass a file_id as a String to
                send a file that already exists on the Telegram servers, pass an HTTP URL as a
                String for Telegram to get a file from the Internet, or upload a new one
                using multipart/form-data.

                .. versionchanged:: 13.2
                   Accept :obj:`bytes` as input.
            tgs_sticker (:obj:`str` | `filelike object` | :obj:`bytes` | :class:`pathlib.Path`, \
                optional): TGS animation with the sticker,
                uploaded using multipart/form-data. See
                https://core.telegram.org/animated_stickers#technical-requirements for technical
                requirements.

                .. versionchanged:: 13.2
                   Accept :obj:`bytes` as input.
            emojis (:obj:`str`): One or more emoji corresponding to the sticker.
            contains_masks (:obj:`bool`, optional): Pass :obj:`True`, if a set of mask stickers
                should be created.
            mask_position (:class:`telegram.MaskPosition`, optional): Position where the mask
                should be placed on faces.
            timeout (:obj:`int` | :obj:`float`, optional): If this value is specified, use it as
                the read timeout from the server (instead of the one specified during
                creation of the connection pool).
            api_kwargs (:obj:`dict`, optional): Arbitrary keyword arguments to be passed to the
                Telegram API.
            delay_queue (:obj:`str`, optional): The name of the delay queue to pass this request
                through. Defaults to :obj:`None`.

        Returns:
            :obj:`bool`: On success, :obj:`True` is returned.

        Raises:
            :class:`telegram.TelegramError`

        """
        data: JSONDict = {'user_id': user_id, 'name': name, 'title': title, 'emojis': emojis}

        if png_sticker is not None:
            data['png_sticker'] = parse_file_input(png_sticker)
        if tgs_sticker is not None:
            data['tgs_sticker'] = parse_file_input(tgs_sticker)
        if contains_masks is not None:
            data['contains_masks'] = contains_masks
        if mask_position is not None:
            # We need to_json() instead of to_dict() here, because we're sending a media
            # message here, which isn't json dumped by utils.request
            data['mask_position'] = mask_position.to_json()

        result = self._post('createNewStickerSet', data, timeout=timeout, api_kwargs=api_kwargs)

        return result  # type: ignore[return-value]

    @log
    @mq
    def add_sticker_to_set(
        self,
        user_id: Union[str, int],
        name: str,
        emojis: str,
        png_sticker: FileInput = None,
        mask_position: MaskPosition = None,
        timeout: float = 20,
        tgs_sticker: FileInput = None,
        api_kwargs: JSONDict = None,
        delay_queue: str = None,
    ) -> bool:
        """
        Use this method to add a new sticker to a set created by the bot.
        You must use exactly one of the fields png_sticker or tgs_sticker. Animated stickers
        can be added to animated sticker sets and only to them. Animated sticker sets can have up
        to 50 stickers. Static sticker sets can have up to 120 stickers.

        Warning:
            As of API 4.7 ``png_sticker`` is an optional argument and therefore the order of the
            arguments had to be changed. Use keyword arguments to make sure that the arguments are
            passed correctly.

        Note:
            The png_sticker and tgs_sticker argument can be either a file_id, an URL or a file from
            disk ``open(filename, 'rb')``

        Args:
            user_id (:obj:`int`): User identifier of created sticker set owner.
            name (:obj:`str`): Sticker set name.
            png_sticker (:obj:`str` | `filelike object` | :obj:`bytes` | :class:`pathlib.Path`, \
                optional): PNG image with the sticker,
                must be up to 512 kilobytes in size, dimensions must not exceed 512px,
                and either width or height must be exactly 512px. Pass a file_id as a String to
                send a file that already exists on the Telegram servers, pass an HTTP URL as a
                String for Telegram to get a file from the Internet, or upload a new one
                using multipart/form-data.

                .. versionchanged:: 13.2
                   Accept :obj:`bytes` as input.
            tgs_sticker (:obj:`str` | `filelike object` | :obj:`bytes` | :class:`pathlib.Path`, \
                optional): TGS animation with the sticker,
                uploaded using multipart/form-data. See
                https://core.telegram.org/animated_stickers#technical-requirements for technical
                requirements.

                .. versionchanged:: 13.2
                   Accept :obj:`bytes` as input.
            emojis (:obj:`str`): One or more emoji corresponding to the sticker.
            mask_position (:class:`telegram.MaskPosition`, optional): Position where the mask
                should be placed on faces.
            timeout (:obj:`int` | :obj:`float`, optional): If this value is specified, use it as
                the read timeout from the server (instead of the one specified during
                creation of the connection pool).
            api_kwargs (:obj:`dict`, optional): Arbitrary keyword arguments to be passed to the
                Telegram API.
            delay_queue (:obj:`str`, optional): The name of the delay queue to pass this request
                through. Defaults to :obj:`None`.

        Returns:
            :obj:`bool`: On success, :obj:`True` is returned.

        Raises:
            :class:`telegram.TelegramError`

        """
        data: JSONDict = {'user_id': user_id, 'name': name, 'emojis': emojis}

        if png_sticker is not None:
            data['png_sticker'] = parse_file_input(png_sticker)
        if tgs_sticker is not None:
            data['tgs_sticker'] = parse_file_input(tgs_sticker)
        if mask_position is not None:
            # We need to_json() instead of to_dict() here, because we're sending a media
            # message here, which isn't json dumped by utils.request
            data['mask_position'] = mask_position.to_json()

        result = self._post('addStickerToSet', data, timeout=timeout, api_kwargs=api_kwargs)

        return result  # type: ignore[return-value]

    @log
    @mq
    def set_sticker_position_in_set(
        self,
        sticker: str,
        position: int,
        timeout: float = None,
        api_kwargs: JSONDict = None,
        delay_queue: str = None,
    ) -> bool:
        """Use this method to move a sticker in a set created by the bot to a specific position.

        Args:
            sticker (:obj:`str`): File identifier of the sticker.
            position (:obj:`int`): New sticker position in the set, zero-based.
            timeout (:obj:`int` | :obj:`float`, optional): If this value is specified, use it as
                the read timeout from the server (instead of the one specified during
                creation of the connection pool).
            api_kwargs (:obj:`dict`, optional): Arbitrary keyword arguments to be passed to the
                Telegram API.
            delay_queue (:obj:`str`, optional): The name of the delay queue to pass this request
                through. Defaults to :obj:`None`.

        Returns:
            :obj:`bool`: On success, :obj:`True` is returned.

        Raises:
            :class:`telegram.TelegramError`

        """
        data: JSONDict = {'sticker': sticker, 'position': position}

        result = self._post(
            'setStickerPositionInSet', data, timeout=timeout, api_kwargs=api_kwargs
        )

        return result  # type: ignore[return-value]

    @log
    @mq
    def delete_sticker_from_set(
        self,
        sticker: str,
        timeout: float = None,
        api_kwargs: JSONDict = None,
        delay_queue: str = None,
    ) -> bool:
        """Use this method to delete a sticker from a set created by the bot.

        Args:
            sticker (:obj:`str`): File identifier of the sticker.
            timeout (:obj:`int` | :obj:`float`, optional): If this value is specified, use it as
                the read timeout from the server (instead of the one specified during
                creation of the connection pool).
            api_kwargs (:obj:`dict`, optional): Arbitrary keyword arguments to be passed to the
                Telegram API.
            delay_queue (:obj:`str`, optional): The name of the delay queue to pass this request
                through. Defaults to :obj:`None`.

        Returns:
            :obj:`bool`: On success, :obj:`True` is returned.

        Raises:
            :class:`telegram.TelegramError`

        """
        data: JSONDict = {'sticker': sticker}

        result = self._post('deleteStickerFromSet', data, timeout=timeout, api_kwargs=api_kwargs)

        return result  # type: ignore[return-value]

    @log
    @mq
    def set_sticker_set_thumb(
        self,
        name: str,
        user_id: Union[str, int],
        thumb: FileInput = None,
        timeout: float = None,
        api_kwargs: JSONDict = None,
        delay_queue: str = None,
    ) -> bool:
        """Use this method to set the thumbnail of a sticker set. Animated thumbnails can be set
        for animated sticker sets only.

        Note:
            The thumb can be either a file_id, an URL or a file from disk ``open(filename, 'rb')``

        Args:
            name (:obj:`str`): Sticker set name
            user_id (:obj:`int`): User identifier of created sticker set owner.
            thumb (:obj:`str` | `filelike object` | :obj:`bytes` | :class:`pathlib.Path`, \
                optional): A PNG image with the thumbnail, must
                be up to 128 kilobytes in size and have width and height exactly 100px, or a TGS
                animation with the thumbnail up to 32 kilobytes in size; see
                https://core.telegram.org/animated_stickers#technical-requirements for animated
                sticker technical requirements. Pass a file_id as a String to send a file that
                already exists on the Telegram servers, pass an HTTP URL as a String for Telegram
                to get a file from the Internet, or upload a new one using multipart/form-data.
                Animated sticker set thumbnail can't be uploaded via HTTP URL.

                .. versionchanged:: 13.2
                   Accept :obj:`bytes` as input.
            timeout (:obj:`int` | :obj:`float`, optional): If this value is specified, use it as
                the read timeout from the server (instead of the one specified during
                creation of the connection pool).
            api_kwargs (:obj:`dict`, optional): Arbitrary keyword arguments to be passed to the
                Telegram API.
            delay_queue (:obj:`str`, optional): The name of the delay queue to pass this request
                through. Defaults to :obj:`None`.

        Returns:
            :obj:`bool`: On success, :obj:`True` is returned.

        Raises:
            :class:`telegram.TelegramError`

        """
        data: JSONDict = {'name': name, 'user_id': user_id}

        if thumb is not None:
            data['thumb'] = parse_file_input(thumb)

        result = self._post('setStickerSetThumb', data, timeout=timeout, api_kwargs=api_kwargs)

        return result  # type: ignore[return-value]

    @log
    @mq
    def set_passport_data_errors(
        self,
        user_id: Union[str, int],
        errors: List[PassportElementError],
        timeout: float = None,
        api_kwargs: JSONDict = None,
        delay_queue: str = None,
    ) -> bool:
        """
        Informs a user that some of the Telegram Passport elements they provided contains errors.
        The user will not be able to re-submit their Passport to you until the errors are fixed
        (the contents of the field for which you returned the error must change).

        Use this if the data submitted by the user doesn't satisfy the standards your service
        requires for any reason. For example, if a birthday date seems invalid, a submitted
        document is blurry, a scan shows evidence of tampering, etc. Supply some details in the
        error message to make sure the user knows how to correct the issues.

        Args:
            user_id (:obj:`int`): User identifier
            errors (List[:class:`PassportElementError`]): A JSON-serialized array describing the
                errors.
            timeout (:obj:`int` | :obj:`float`, optional): If this value is specified, use it as
                the read timeout from the server (instead of the one specified during
                creation of the connection pool).
            api_kwargs (:obj:`dict`, optional): Arbitrary keyword arguments to be passed to the
                Telegram API.
            delay_queue (:obj:`str`, optional): The name of the delay queue to pass this request
                through. Defaults to :obj:`None`.

        Returns:
            :obj:`bool`: On success, :obj:`True` is returned.

        Raises:
            :class:`telegram.TelegramError`

        """
        data: JSONDict = {'user_id': user_id, 'errors': [error.to_dict() for error in errors]}

        result = self._post('setPassportDataErrors', data, timeout=timeout, api_kwargs=api_kwargs)

        return result  # type: ignore[return-value]

    @log
    @mq
    def send_poll(
        self,
        chat_id: Union[int, str],
        question: str,
        options: List[str],
        is_anonymous: bool = True,
        type: str = Poll.REGULAR,  # pylint: disable=W0622
        allows_multiple_answers: bool = False,
        correct_option_id: int = None,
        is_closed: bool = None,
        disable_notification: bool = None,
        reply_to_message_id: Union[int, str] = None,
        reply_markup: ReplyMarkup = None,
        timeout: float = None,
        explanation: str = None,
        explanation_parse_mode: Union[str, DefaultValue, None] = DEFAULT_NONE,
        open_period: int = None,
        close_date: Union[int, datetime] = None,
        api_kwargs: JSONDict = None,
        allow_sending_without_reply: bool = None,
        explanation_entities: Union[List[MessageEntity], Tuple[MessageEntity, ...]] = None,
        delay_queue: str = None,
    ) -> Message:
        """
        Use this method to send a native poll.

        Args:
            chat_id (:obj:`int` | :obj:`str`): Unique identifier for the target chat or username
                of the target channel (in the format @channelusername).
            question (:obj:`str`): Poll question, 1-255 characters.
            options (List[:obj:`str`]): List of answer options, 2-10 strings 1-100 characters each.
            is_anonymous (:obj:`bool`, optional): :obj:`True`, if the poll needs to be anonymous,
                defaults to :obj:`True`.
            type (:obj:`str`, optional): Poll type, :attr:`telegram.Poll.QUIZ` or
                :attr:`telegram.Poll.REGULAR`, defaults to :attr:`telegram.Poll.REGULAR`.
            allows_multiple_answers (:obj:`bool`, optional): :obj:`True`, if the poll allows
                multiple answers, ignored for polls in quiz mode, defaults to :obj:`False`.
            correct_option_id (:obj:`int`, optional): 0-based identifier of the correct answer
                option, required for polls in quiz mode.
            explanation (:obj:`str`, optional): Text that is shown when a user chooses an incorrect
                answer or taps on the lamp icon in a quiz-style poll, 0-200 characters with at most
                2 line feeds after entities parsing.
            explanation_parse_mode (:obj:`str`, optional): Mode for parsing entities in the
                explanation. See the constants in :class:`telegram.ParseMode` for the available
                modes.
            explanation_entities (List[:class:`telegram.MessageEntity`], optional): List of special
                entities that appear in message text, which can be specified instead of
                :attr:`parse_mode`.
            open_period (:obj:`int`, optional): Amount of time in seconds the poll will be active
                after creation, 5-600. Can't be used together with :attr:`close_date`.
            close_date (:obj:`int` | :obj:`datetime.datetime`, optional): Point in time (Unix
                timestamp) when the poll will be automatically closed. Must be at least 5 and no
                more than 600 seconds in the future. Can't be used together with
                :attr:`open_period`.
                For timezone naive :obj:`datetime.datetime` objects, the default timezone of the
                bot will be used.
            is_closed (:obj:`bool`, optional): Pass :obj:`True`, if the poll needs to be
                immediately closed. This can be useful for poll preview.
            disable_notification (:obj:`bool`, optional): Sends the message silently. Users will
                receive a notification with no sound.
            reply_to_message_id (:obj:`int`, optional): If the message is a reply, ID of the
                original message.
            allow_sending_without_reply (:obj:`bool`, optional): Pass :obj:`True`, if the message
                should be sent even if the specified replied-to message is not found.
            reply_markup (:class:`telegram.ReplyMarkup`, optional): Additional interface options. A
                JSON-serialized object for an inline keyboard, custom reply keyboard, instructions
                to remove reply keyboard or to force a reply from the user.
            timeout (:obj:`int` | :obj:`float`, optional): If this value is specified, use it as
                the read timeout from the server (instead of the one specified during creation of
                the connection pool).
            api_kwargs (:obj:`dict`, optional): Arbitrary keyword arguments to be passed to the
                Telegram API.
            delay_queue (:obj:`str`, optional): The name of the delay queue to pass this request
                through. Defaults to :obj:`None`.

        Returns:
            :class:`telegram.Message`: On success, the sent Message is returned.

        Raises:
            :class:`telegram.TelegramError`

        """
        data: JSONDict = {'chat_id': chat_id, 'question': question, 'options': options}

        if explanation_parse_mode == DEFAULT_NONE:
            if self.defaults:
                explanation_parse_mode = self.defaults.parse_mode
            else:
                explanation_parse_mode = None

        if not is_anonymous:
            data['is_anonymous'] = is_anonymous
        if type:
            data['type'] = type
        if allows_multiple_answers:
            data['allows_multiple_answers'] = allows_multiple_answers
        if correct_option_id is not None:
            data['correct_option_id'] = correct_option_id
        if is_closed:
            data['is_closed'] = is_closed
        if explanation:
            data['explanation'] = explanation
        if explanation_parse_mode:
            data['explanation_parse_mode'] = explanation_parse_mode
        if explanation_entities:
            data['explanation_entities'] = [me.to_dict() for me in explanation_entities]
        if open_period:
            data['open_period'] = open_period
        if close_date:
            if isinstance(close_date, datetime):
                close_date = to_timestamp(
                    close_date, tzinfo=self.defaults.tzinfo if self.defaults else None
                )
            data['close_date'] = close_date

        return self._message(  # type: ignore[return-value]
            'sendPoll',
            data,
            timeout=timeout,
            disable_notification=disable_notification,
            reply_to_message_id=reply_to_message_id,
            reply_markup=reply_markup,
            allow_sending_without_reply=allow_sending_without_reply,
            api_kwargs=api_kwargs,
        )

    @log
    @mq
    def stop_poll(
        self,
        chat_id: Union[int, str],
        message_id: Union[int, str],
        reply_markup: InlineKeyboardMarkup = None,
        timeout: float = None,
        api_kwargs: JSONDict = None,
        delay_queue: str = None,
    ) -> Poll:
        """
        Use this method to stop a poll which was sent by the bot.

        Args:
            chat_id (:obj:`int` | :obj:`str`): Unique identifier for the target chat or username
                of the target channel (in the format @channelusername).
            message_id (:obj:`int`): Identifier of the original message with the poll.
            reply_markup (:class:`telegram.InlineKeyboardMarkup`, optional): A JSON-serialized
                object for a new message inline keyboard.
            timeout (:obj:`int` | :obj:`float`, optional): If this value is specified, use it as
                the read timeout from the server (instead of the one specified during creation of
                the connection pool).
            api_kwargs (:obj:`dict`, optional): Arbitrary keyword arguments to be passed to the
                Telegram API.
            delay_queue (:obj:`str`, optional): The name of the delay queue to pass this request
                through. Defaults to :obj:`None`.

        Returns:
            :class:`telegram.Poll`: On success, the stopped Poll with the final results is
            returned.

        Raises:
            :class:`telegram.TelegramError`

        """
        data: JSONDict = {'chat_id': chat_id, 'message_id': message_id}

        if reply_markup:
            if isinstance(reply_markup, ReplyMarkup):
                # We need to_json() instead of to_dict() here, because reply_markups may be
                # attached to media messages, which aren't json dumped by utils.request
                data['reply_markup'] = reply_markup.to_json()
            else:
                data['reply_markup'] = reply_markup

        result = self._post('stopPoll', data, timeout=timeout, api_kwargs=api_kwargs)

        return Poll.de_json(result, self)  # type: ignore

    @log
    @mq
    def send_dice(
        self,
        chat_id: Union[int, str],
        disable_notification: bool = None,
        reply_to_message_id: Union[int, str] = None,
        reply_markup: ReplyMarkup = None,
        timeout: float = None,
        emoji: str = None,
        api_kwargs: JSONDict = None,
        allow_sending_without_reply: bool = None,
        delay_queue: str = None,
    ) -> Message:
        """
        Use this method to send an animated emoji, which will have a random value. On success, the
        sent Message is returned.

        Args:
            chat_id (:obj:`int` | :obj:`str`): Unique identifier for the target private chat.
            emoji (:obj:`str`, optional): Emoji on which the dice throw animation is based.
                Currently, must be one of “🎲”, “🎯”, “🏀”, “⚽”, or “🎰”. Dice can have values 1-6
                for “🎲” and “🎯”, values 1-5 for “🏀” and “⚽”, and values 1-64 for “🎰”. Defaults
                to “🎲”.
            disable_notification (:obj:`bool`, optional): Sends the message silently. Users will
                receive a notification with no sound.
            reply_to_message_id (:obj:`int`, optional): If the message is a reply, ID of the
                original message.
            allow_sending_without_reply (:obj:`bool`, optional): Pass :obj:`True`, if the message
                should be sent even if the specified replied-to message is not found.
            reply_markup (:class:`telegram.ReplyMarkup`, optional): Additional interface options. A
                JSON-serialized object for an inline keyboard, custom reply keyboard, instructions
                to remove reply keyboard or to force a reply from the user.
            timeout (:obj:`int` | :obj:`float`, optional): If this value is specified, use it as
                the read timeout from the server (instead of the one specified during creation of
                the connection pool).
            api_kwargs (:obj:`dict`, optional): Arbitrary keyword arguments to be passed to the
                Telegram API.
            delay_queue (:obj:`str`, optional): The name of the delay queue to pass this request
                through. Defaults to :obj:`None`.

        Returns:
            :class:`telegram.Message`: On success, the sent Message is returned.

        Raises:
            :class:`telegram.TelegramError`

        """
        data: JSONDict = {
            'chat_id': chat_id,
        }

        if emoji:
            data['emoji'] = emoji

        return self._message(  # type: ignore[return-value]
            'sendDice',
            data,
            timeout=timeout,
            disable_notification=disable_notification,
            reply_to_message_id=reply_to_message_id,
            reply_markup=reply_markup,
            allow_sending_without_reply=allow_sending_without_reply,
            api_kwargs=api_kwargs,
        )

    @log
    @mq
    def get_my_commands(
        self, timeout: float = None, api_kwargs: JSONDict = None, delay_queue: str = None
    ) -> List[BotCommand]:
        """
        Use this method to get the current list of the bot's commands.

        Args:
            timeout (:obj:`int` | :obj:`float`, optional): If this value is specified, use it as
                the read timeout from the server (instead of the one specified during creation of
                the connection pool).
            api_kwargs (:obj:`dict`, optional): Arbitrary keyword arguments to be passed to the
                Telegram API.
            delay_queue (:obj:`str`, optional): The name of the delay queue to pass this request
                through. Defaults to :obj:`None`.

        Returns:
            List[:class:`telegram.BotCommand]`: On success, the commands set for the bot

        Raises:
            :class:`telegram.TelegramError`

        """
        result = self._post('getMyCommands', timeout=timeout, api_kwargs=api_kwargs)

        self._commands = [BotCommand.de_json(c, self) for c in result]  # type: ignore

        return self._commands

    @log
    @mq
    def set_my_commands(
        self,
        commands: List[Union[BotCommand, Tuple[str, str]]],
        timeout: float = None,
        api_kwargs: JSONDict = None,
        delay_queue: str = None,
    ) -> bool:
        """
        Use this method to change the list of the bot's commands.

        Args:
            commands (List[:class:`BotCommand` | (:obj:`str`, :obj:`str`)]): A JSON-serialized list
                of bot commands to be set as the list of the bot's commands. At most 100 commands
                can be specified.
            timeout (:obj:`int` | :obj:`float`, optional): If this value is specified, use it as
                the read timeout from the server (instead of the one specified during creation of
                the connection pool).
            api_kwargs (:obj:`dict`, optional): Arbitrary keyword arguments to be passed to the
                Telegram API.
            delay_queue (:obj:`str`, optional): The name of the delay queue to pass this request
                through. Defaults to :obj:`None`.

        Returns:
            :obj:`True`: On success

        Raises:
            :class:`telegram.TelegramError`

        """
        cmds = [c if isinstance(c, BotCommand) else BotCommand(c[0], c[1]) for c in commands]

        data: JSONDict = {'commands': [c.to_dict() for c in cmds]}

        result = self._post('setMyCommands', data, timeout=timeout, api_kwargs=api_kwargs)

        # Set commands. No need to check for outcome.
        # If request failed, we won't come this far
        self._commands = cmds

        return result  # type: ignore[return-value]

    @log
    def log_out(self) -> bool:
        """
        Use this method to log out from the cloud Bot API server before launching the bot locally.
        You *must* log out the bot before running it locally, otherwise there is no guarantee that
        the bot will receive updates. After a successful call, you can immediately log in on a
        local server, but will not be able to log in back to the cloud Bot API server for 10
        minutes.

        Returns:
            :obj:`True`: On success

        Raises:
            :class:`telegram.TelegramError`

        """
        return self._post('logOut')  # type: ignore[return-value]

    @log
    def close(self) -> bool:
        """
        Use this method to close the bot instance before moving it from one local server to
        another. You need to delete the webhook before calling this method to ensure that the bot
        isn't launched again after server restart. The method will return error 429 in the first
        10 minutes after the bot is launched.

        Returns:
            :obj:`True`: On success

        Raises:
            :class:`telegram.TelegramError`

        """
        return self._post('close')  # type: ignore[return-value]

    @log
    @mq
    def copy_message(
        self,
        chat_id: Union[int, str],
        from_chat_id: Union[str, int],
        message_id: Union[str, int],
        caption: str = None,
        parse_mode: str = None,
        caption_entities: Union[Tuple[MessageEntity, ...], List[MessageEntity]] = None,
        disable_notification: bool = False,
        reply_to_message_id: Union[int, str] = None,
        allow_sending_without_reply: bool = False,
        reply_markup: ReplyMarkup = None,
        timeout: float = None,
        api_kwargs: JSONDict = None,
        delay_queue: str = None,
    ) -> Optional[MessageId]:
        """
        Use this method to copy messages of any kind. The method is analogous to the method
        forwardMessages, but the copied message doesn't have a link to the original message.
        Returns the MessageId of the sent message on success.

        Args:
            chat_id (:obj:`int` | :obj:`str`): Unique identifier for the target chat or username
                of the target channel (in the format @channelusername).
            from_chat_id (:obj:`int` | :obj:`str`): Unique identifier for the chat where the
                original message was sent (or channel username in the format @channelusername).
            message_id (:obj:`int`): Message identifier in the chat specified in from_chat_id.
            caption (:obj:`str`, optional): New caption for media, 0-1024 characters after
                entities parsing. If not specified, the original caption is kept.
            parse_mode (:obj:`str`, optional): Mode for parsing entities in the new caption. See
                the constants in :class:`telegram.ParseMode` for the available modes.
            caption_entities (:class:`telegram.utils.types.SLT[MessageEntity]`): List of special
                entities that appear in the new caption, which can be specified instead of
                parse_mode
            disable_notification (:obj:`bool`, optional): Sends the message silently. Users will
                receive a notification with no sound.
            reply_to_message_id (:obj:`int`, optional): If the message is a reply, ID of the
                original message.
            allow_sending_without_reply (:obj:`bool`, optional): Pass :obj:`True`, if the message
                should be sent even if the specified replied-to message is not found.
            reply_markup (:class:`telegram.ReplyMarkup`, optional): Additional interface options.
                A JSON-serialized object for an inline keyboard, custom reply keyboard,
                instructions to remove reply keyboard or to force a reply from the user.
            timeout (:obj:`int` | :obj:`float`, optional): If this value is specified, use it as
                the read timeout from the server (instead of the one specified during creation of
                the connection pool).
            api_kwargs (:obj:`dict`, optional): Arbitrary keyword arguments to be passed to the
                Telegram API.
            delay_queue (:obj:`str`, optional): The name of the delay queue to pass this request
                through. Defaults to :obj:`None`.

        Returns:
            :class:`telegram.MessageId`: On success

        Raises:
            :class:`telegram.TelegramError`
        """
        data: JSONDict = {
            'chat_id': chat_id,
            'from_chat_id': from_chat_id,
            'message_id': message_id,
        }
        if caption:
            data['caption'] = caption
        if parse_mode:
            data['parse_mode'] = parse_mode
        if caption_entities:
            data['caption_entities'] = caption_entities
        if disable_notification:
            data['disable_notification'] = disable_notification
        if reply_to_message_id:
            data['reply_to_message_id'] = reply_to_message_id
        if allow_sending_without_reply:
            data['allow_sending_without_reply'] = allow_sending_without_reply
        if reply_markup:
            if isinstance(reply_markup, ReplyMarkup):
                # We need to_json() instead of to_dict() here, because reply_markups may be
                # attached to media messages, which aren't json dumped by utils.request
                data['reply_markup'] = reply_markup.to_json()
            else:
                data['reply_markup'] = reply_markup

        result = self._post('copyMessage', data, timeout=timeout, api_kwargs=api_kwargs)
        return MessageId.de_json(result, self)  # type: ignore

    def to_dict(self) -> JSONDict:
        data: JSONDict = {'id': self.id, 'username': self.username, 'first_name': self.first_name}

        if self.last_name:
            data['last_name'] = self.last_name

        return data

    # camelCase aliases
    getMe = get_me
    """Alias for :attr:`get_me`"""
    sendMessage = send_message
    """Alias for :attr:`send_message`"""
    deleteMessage = delete_message
    """Alias for :attr:`delete_message`"""
    forwardMessage = forward_message
    """Alias for :attr:`forward_message`"""
    sendPhoto = send_photo
    """Alias for :attr:`send_photo`"""
    sendAudio = send_audio
    """Alias for :attr:`send_audio`"""
    sendDocument = send_document
    """Alias for :attr:`send_document`"""
    sendSticker = send_sticker
    """Alias for :attr:`send_sticker`"""
    sendVideo = send_video
    """Alias for :attr:`send_video`"""
    sendAnimation = send_animation
    """Alias for :attr:`send_animation`"""
    sendVoice = send_voice
    """Alias for :attr:`send_voice`"""
    sendVideoNote = send_video_note
    """Alias for :attr:`send_video_note`"""
    sendMediaGroup = send_media_group
    """Alias for :attr:`send_media_group`"""
    sendLocation = send_location
    """Alias for :attr:`send_location`"""
    editMessageLiveLocation = edit_message_live_location
    """Alias for :attr:`edit_message_live_location`"""
    stopMessageLiveLocation = stop_message_live_location
    """Alias for :attr:`stop_message_live_location`"""
    sendVenue = send_venue
    """Alias for :attr:`send_venue`"""
    sendContact = send_contact
    """Alias for :attr:`send_contact`"""
    sendGame = send_game
    """Alias for :attr:`send_game`"""
    sendChatAction = send_chat_action
    """Alias for :attr:`send_chat_action`"""
    answerInlineQuery = answer_inline_query
    """Alias for :attr:`answer_inline_query`"""
    getUserProfilePhotos = get_user_profile_photos
    """Alias for :attr:`get_user_profile_photos`"""
    getFile = get_file
    """Alias for :attr:`get_file`"""
    kickChatMember = kick_chat_member
    """Alias for :attr:`kick_chat_member`"""
    unbanChatMember = unban_chat_member
    """Alias for :attr:`unban_chat_member`"""
    answerCallbackQuery = answer_callback_query
    """Alias for :attr:`answer_callback_query`"""
    editMessageText = edit_message_text
    """Alias for :attr:`edit_message_text`"""
    editMessageCaption = edit_message_caption
    """Alias for :attr:`edit_message_caption`"""
    editMessageMedia = edit_message_media
    """Alias for :attr:`edit_message_media`"""
    editMessageReplyMarkup = edit_message_reply_markup
    """Alias for :attr:`edit_message_reply_markup`"""
    getUpdates = get_updates
    """Alias for :attr:`get_updates`"""
    setWebhook = set_webhook
    """Alias for :attr:`set_webhook`"""
    deleteWebhook = delete_webhook
    """Alias for :attr:`delete_webhook`"""
    leaveChat = leave_chat
    """Alias for :attr:`leave_chat`"""
    getChat = get_chat
    """Alias for :attr:`get_chat`"""
    getChatAdministrators = get_chat_administrators
    """Alias for :attr:`get_chat_administrators`"""
    getChatMember = get_chat_member
    """Alias for :attr:`get_chat_member`"""
    setChatStickerSet = set_chat_sticker_set
    """Alias for :attr:`set_chat_sticker_set`"""
    deleteChatStickerSet = delete_chat_sticker_set
    """Alias for :attr:`delete_chat_sticker_set`"""
    getChatMembersCount = get_chat_members_count
    """Alias for :attr:`get_chat_members_count`"""
    getWebhookInfo = get_webhook_info
    """Alias for :attr:`get_webhook_info`"""
    setGameScore = set_game_score
    """Alias for :attr:`set_game_score`"""
    getGameHighScores = get_game_high_scores
    """Alias for :attr:`get_game_high_scores`"""
    sendInvoice = send_invoice
    """Alias for :attr:`send_invoice`"""
    answerShippingQuery = answer_shipping_query
    """Alias for :attr:`answer_shipping_query`"""
    answerPreCheckoutQuery = answer_pre_checkout_query
    """Alias for :attr:`answer_pre_checkout_query`"""
    restrictChatMember = restrict_chat_member
    """Alias for :attr:`restrict_chat_member`"""
    promoteChatMember = promote_chat_member
    """Alias for :attr:`promote_chat_member`"""
    setChatPermissions = set_chat_permissions
    """Alias for :attr:`set_chat_permissions`"""
    setChatAdministratorCustomTitle = set_chat_administrator_custom_title
    """Alias for :attr:`set_chat_administrator_custom_title`"""
    exportChatInviteLink = export_chat_invite_link
    """Alias for :attr:`export_chat_invite_link`"""
    setChatPhoto = set_chat_photo
    """Alias for :attr:`set_chat_photo`"""
    deleteChatPhoto = delete_chat_photo
    """Alias for :attr:`delete_chat_photo`"""
    setChatTitle = set_chat_title
    """Alias for :attr:`set_chat_title`"""
    setChatDescription = set_chat_description
    """Alias for :attr:`set_chat_description`"""
    pinChatMessage = pin_chat_message
    """Alias for :attr:`pin_chat_message`"""
    unpinChatMessage = unpin_chat_message
    """Alias for :attr:`unpin_chat_message`"""
    unpinAllChatMessages = unpin_all_chat_messages
    """Alias for :attr:`unpin_all_chat_messages`"""
    getStickerSet = get_sticker_set
    """Alias for :attr:`get_sticker_set`"""
    uploadStickerFile = upload_sticker_file
    """Alias for :attr:`upload_sticker_file`"""
    createNewStickerSet = create_new_sticker_set
    """Alias for :attr:`create_new_sticker_set`"""
    addStickerToSet = add_sticker_to_set
    """Alias for :attr:`add_sticker_to_set`"""
    setStickerPositionInSet = set_sticker_position_in_set
    """Alias for :attr:`set_sticker_position_in_set`"""
    deleteStickerFromSet = delete_sticker_from_set
    """Alias for :attr:`delete_sticker_from_set`"""
    setStickerSetThumb = set_sticker_set_thumb
    """Alias for :attr:`set_sticker_set_thumb`"""
    setPassportDataErrors = set_passport_data_errors
    """Alias for :attr:`set_passport_data_errors`"""
    sendPoll = send_poll
    """Alias for :attr:`send_poll`"""
    stopPoll = stop_poll
    """Alias for :attr:`stop_poll`"""
    sendDice = send_dice
    """Alias for :attr:`send_dice`"""
    getMyCommands = get_my_commands
    """Alias for :attr:`get_my_commands`"""
    setMyCommands = set_my_commands
    """Alias for :attr:`set_my_commands`"""
    logOut = log_out
    """Alias for :attr:`log_out`"""
    copyMessage = copy_message
    """Alias for :attr:`copy_message`"""<|MERGE_RESOLUTION|>--- conflicted
+++ resolved
@@ -656,11 +656,8 @@
         api_kwargs: JSONDict = None,
         allow_sending_without_reply: bool = None,
         caption_entities: Union[List[MessageEntity], Tuple[MessageEntity, ...]] = None,
-<<<<<<< HEAD
-        delay_queue: str = None,
-=======
         filename: str = None,
->>>>>>> 80b34811
+        delay_queue: str = None,
     ) -> Optional[Message]:
         """Use this method to send photos.
 
@@ -757,11 +754,8 @@
         api_kwargs: JSONDict = None,
         allow_sending_without_reply: bool = None,
         caption_entities: Union[List[MessageEntity], Tuple[MessageEntity, ...]] = None,
-<<<<<<< HEAD
-        delay_queue: str = None,
-=======
         filename: str = None,
->>>>>>> 80b34811
+        delay_queue: str = None,
     ) -> Optional[Message]:
         """
         Use this method to send audio files, if you want Telegram clients to display them in the
@@ -1067,11 +1061,8 @@
         api_kwargs: JSONDict = None,
         allow_sending_without_reply: bool = None,
         caption_entities: Union[List[MessageEntity], Tuple[MessageEntity, ...]] = None,
-<<<<<<< HEAD
-        delay_queue: str = None,
-=======
         filename: str = None,
->>>>>>> 80b34811
+        delay_queue: str = None,
     ) -> Optional[Message]:
         """
         Use this method to send video files, Telegram clients support mp4 videos
@@ -1196,11 +1187,8 @@
         thumb: FileInput = None,
         api_kwargs: JSONDict = None,
         allow_sending_without_reply: bool = None,
-<<<<<<< HEAD
-        delay_queue: str = None,
-=======
         filename: str = None,
->>>>>>> 80b34811
+        delay_queue: str = None,
     ) -> Optional[Message]:
         """
         As of v.4.0, Telegram clients support rounded square mp4 videos of up to 1 minute long.
@@ -1306,11 +1294,8 @@
         api_kwargs: JSONDict = None,
         allow_sending_without_reply: bool = None,
         caption_entities: Union[List[MessageEntity], Tuple[MessageEntity, ...]] = None,
-<<<<<<< HEAD
-        delay_queue: str = None,
-=======
         filename: str = None,
->>>>>>> 80b34811
+        delay_queue: str = None,
     ) -> Optional[Message]:
         """
         Use this method to send animation files (GIF or H.264/MPEG-4 AVC video without sound).
@@ -1428,11 +1413,8 @@
         api_kwargs: JSONDict = None,
         allow_sending_without_reply: bool = None,
         caption_entities: Union[List[MessageEntity], Tuple[MessageEntity, ...]] = None,
-<<<<<<< HEAD
-        delay_queue: str = None,
-=======
         filename: str = None,
->>>>>>> 80b34811
+        delay_queue: str = None,
     ) -> Optional[Message]:
         """
         Use this method to send audio files, if you want Telegram clients to display the file
