#!/usr/bin/env python
#
# A library that provides a Python interface to the Telegram Bot API
# Copyright (C) 2015-2022
# Leandro Toledo de Souza <devs@python-telegram-bot.org>
#
# This program is free software: you can redistribute it and/or modify
# it under the terms of the GNU Lesser Public License as published by
# the Free Software Foundation, either version 3 of the License, or
# (at your option) any later version.
#
# This program is distributed in the hope that it will be useful,
# but WITHOUT ANY WARRANTY; without even the implied warranty of
# MERCHANTABILITY or FITNESS FOR A PARTICULAR PURPOSE.  See the
# GNU Lesser Public License for more details.
#
# You should have received a copy of the GNU Lesser Public License
# along with this program.  If not, see [http://www.gnu.org/licenses/].
"""This module contains the Builder classes for the telegram.ext module."""
from asyncio import Queue
from pathlib import Path
from typing import (
    TypeVar,
    Generic,
    TYPE_CHECKING,
    Dict,
    Union,
    Type,
    Optional,
)

from telegram import Bot
from telegram._utils.types import ODVInput, DVInput, FilePathInput
from telegram._utils.defaultvalue import DEFAULT_NONE, DefaultValue, DEFAULT_FALSE
from telegram.ext import Application, JobQueue, ExtBot, ContextTypes, CallbackContext, Updater
from telegram.request._httpxrequest import HTTPXRequest
from telegram.ext._utils.types import CCT, UD, CD, BD, BT, JQ
from telegram.request import BaseRequest

if TYPE_CHECKING:
    from telegram.ext import (
        Defaults,
        BasePersistence,
    )

# Type hinting is a bit complicated here because we try to get to a sane level of
# leveraging generics and therefore need a number of type variables.
<<<<<<< HEAD
OAppT = TypeVar('OAppT', bound=Union[None, Application])
AppT = TypeVar('AppT', bound=Application)
InBT = TypeVar('InBT', bound=Bot)  # 'In' stands for input - used in parameters of methods below
=======
InBT = TypeVar('InBT', bound=Bot)
>>>>>>> b2a75206
InJQ = TypeVar('InJQ', bound=Union[None, JobQueue])
InCCT = TypeVar('InCCT', bound='CallbackContext')
InUD = TypeVar('InUD')
InCD = TypeVar('InCD')
InBD = TypeVar('InBD')
BuilderType = TypeVar('BuilderType', bound='ApplicationBuilder')

if TYPE_CHECKING:
    DEF_CCT = CallbackContext.DEFAULT_TYPE  # type: ignore[misc]
    InitApplicationBuilder = (
        ApplicationBuilder[  # noqa: F821  # pylint: disable=used-before-assignment
            ExtBot,
            DEF_CCT,
            Dict,
            Dict,
            Dict,
            JobQueue,
        ]
    )


_BOT_CHECKS = [
    ('request', 'request instance'),
    ('get_updates_request', 'get_updates_request instance'),
    ('connection_pool_size', 'connection_pool_size'),
    ('proxy_url', 'proxy_url'),
    ('pool_timeout', 'pool_timeout'),
    ('connect_timeout', 'connect_timeout'),
    ('read_timeout', 'read_timeout'),
    ('write_timeout', 'write_timeout'),
    ('get_updates_connection_pool_size', 'get_updates_connection_pool_size'),
    ('get_updates_proxy_url', 'get_updates_proxy_url'),
    ('get_updates_pool_timeout', 'get_updates_pool_timeout'),
    ('get_updates_connect_timeout', 'get_updates_connect_timeout'),
    ('get_updates_read_timeout', 'get_updates_read_timeout'),
    ('get_updates_write_timeout', 'get_updates_write_timeout'),
    ('base_file_url', 'base_file_url'),
    ('base_url', 'base_url'),
    ('token', 'token'),
    ('defaults', 'defaults'),
    ('arbitrary_callback_data', 'arbitrary_callback_data'),
    ('private_key', 'private_key'),
]

_TWO_ARGS_REQ = "The parameter `{}` may only be set, if no {} was set."


class ApplicationBuilder(Generic[BT, CCT, UD, CD, BD, JQ]):
    """This class serves as initializer for :class:`telegram.ext.Application` via the so called
    `builder pattern`_. To build a :class:`telegram.ext.Application`, one first initializes an
    instance of this class. Arguments for the :class:`telegram.ext.Application` to build are then
    added by subsequently calling the methods of the builder. Finally, the
    :class:`telegram.ext.Application` is built by calling :meth:`build`. In the simplest case this
    can look like the following example.

    Example:
        .. code:: python

            application = ApplicationBuilder().token('TOKEN').build()

    Please see the description of the individual methods for information on which arguments can be
    set and what the defaults are when not called. When no default is mentioned, the argument will
    not be used by default.

    Note:
        * Some arguments are mutually exclusive. E.g. after calling :meth:`token`, you can't set
          a custom bot with :meth:`bot` and vice versa.
        * Unless a custom :class:`telegram.Bot` instance is set via :meth:`bot`, :meth:`build` will
          use :class:`telegram.ext.ExtBot` for the bot.

    .. _`builder pattern`: https://en.wikipedia.org/wiki/Builder_pattern.
    """

    __slots__ = (
        '_token',
        '_base_url',
        '_base_file_url',
        '_connection_pool_size',
        '_proxy_url',
        '_connect_timeout',
        '_read_timeout',
        '_write_timeout',
        '_pool_timeout',
        '_request',
        '_get_updates_connection_pool_size',
        '_get_updates_proxy_url',
        '_get_updates_connect_timeout',
        '_get_updates_read_timeout',
        '_get_updates_write_timeout',
        '_get_updates_pool_timeout',
        '_get_updates_request',
        '_private_key',
        '_private_key_password',
        '_defaults',
        '_arbitrary_callback_data',
        '_bot',
        '_update_queue',
        '_job_queue',
        '_persistence',
        '_context_types',
        '_application_class',
        '_application_kwargs',
        '_concurrent_updates',
        '_updater',
    )

    def __init__(self: 'InitApplicationBuilder'):
        self._token: DVInput[str] = DefaultValue('')
        self._base_url: DVInput[str] = DefaultValue('https://api.telegram.org/bot')
        self._base_file_url: DVInput[str] = DefaultValue('https://api.telegram.org/file/bot')
        self._connection_pool_size: DVInput[int] = DEFAULT_NONE
        self._proxy_url: DVInput[str] = DEFAULT_NONE
        self._connect_timeout: ODVInput[float] = DEFAULT_NONE
        self._read_timeout: ODVInput[float] = DEFAULT_NONE
        self._write_timeout: ODVInput[float] = DEFAULT_NONE
        self._pool_timeout: ODVInput[float] = DEFAULT_NONE
        self._request: DVInput['BaseRequest'] = DEFAULT_NONE
        self._get_updates_connection_pool_size: DVInput[int] = DEFAULT_NONE
        self._get_updates_proxy_url: DVInput[str] = DEFAULT_NONE
        self._get_updates_connect_timeout: ODVInput[float] = DEFAULT_NONE
        self._get_updates_read_timeout: ODVInput[float] = DEFAULT_NONE
        self._get_updates_write_timeout: ODVInput[float] = DEFAULT_NONE
        self._get_updates_pool_timeout: ODVInput[float] = DEFAULT_NONE
        self._get_updates_request: DVInput['BaseRequest'] = DEFAULT_NONE
        self._private_key: ODVInput[bytes] = DEFAULT_NONE
        self._private_key_password: ODVInput[bytes] = DEFAULT_NONE
        self._defaults: ODVInput['Defaults'] = DEFAULT_NONE
        self._arbitrary_callback_data: DVInput[Union[bool, int]] = DEFAULT_FALSE
        self._bot: DVInput[Bot] = DEFAULT_NONE
        self._update_queue: DVInput[Queue] = DefaultValue(Queue())
        self._job_queue: ODVInput['JobQueue'] = DefaultValue(JobQueue())
        self._persistence: ODVInput['BasePersistence'] = DEFAULT_NONE
        self._context_types: DVInput[ContextTypes] = DefaultValue(ContextTypes())
        self._application_class: DVInput[Type[Application]] = DefaultValue(Application)
        self._application_kwargs: Dict[str, object] = {}
        self._concurrent_updates: DVInput[Union[int, bool]] = DEFAULT_FALSE
        self._updater: ODVInput[Updater] = DEFAULT_NONE

    def _build_request(self, get_updates: bool) -> BaseRequest:
        prefix = '_get_updates_' if get_updates else '_'
        if not isinstance(getattr(self, f'{prefix}request'), DefaultValue):
            return getattr(self, f'{prefix}request')

        proxy_url = DefaultValue.get_value(getattr(self, f'{prefix}proxy_url'))
        if get_updates:
            connection_pool_size = (
                DefaultValue.get_value(getattr(self, f'{prefix}connection_pool_size')) or 1
            )
        else:
            connection_pool_size = (
                DefaultValue.get_value(getattr(self, f'{prefix}connection_pool_size')) or 128
            )

        timeouts = dict(
            connect_timeout=getattr(self, f'{prefix}connect_timeout'),
            read_timeout=getattr(self, f'{prefix}read_timeout'),
            write_timeout=getattr(self, f'{prefix}write_timeout'),
            pool_timeout=getattr(self, f'{prefix}pool_timeout'),
        )
        # Get timeouts that were actually set-
        effective_timeouts = {
            key: value for key, value in timeouts.items() if not isinstance(value, DefaultValue)
        }

        return HTTPXRequest(
            connection_pool_size=connection_pool_size,
            proxy_url=proxy_url,
            **effective_timeouts,
        )

    def _build_ext_bot(self) -> ExtBot:
        if isinstance(self._token, DefaultValue):
            raise RuntimeError('No bot token was set.')

        return ExtBot(
            token=self._token,
            base_url=DefaultValue.get_value(self._base_url),
            base_file_url=DefaultValue.get_value(self._base_file_url),
            private_key=DefaultValue.get_value(self._private_key),
            private_key_password=DefaultValue.get_value(self._private_key_password),
            defaults=DefaultValue.get_value(self._defaults),
            arbitrary_callback_data=DefaultValue.get_value(self._arbitrary_callback_data),
            request=self._build_request(get_updates=False),
            get_updates_request=self._build_request(get_updates=True),
        )

    def build(
        self: 'ApplicationBuilder[BT, CCT, UD, CD, BD, JQ]',
    ) -> Application[BT, CCT, UD, CD, BD, JQ]:
        """Builds a :class:`telegram.ext.Application` with the provided arguments.

        Calls :meth:`telegram.ext.JobQueue.set_application` and
        :meth:`telegram.ext.BasePersistence.set_bot` if appropriate.

        Returns:
            :class:`telegram.ext.Application`
        """
        job_queue = DefaultValue.get_value(self._job_queue)
        persistence = DefaultValue.get_value(self._persistence)
        # If user didn't set updater
        if isinstance(self._updater, DefaultValue) or self._updater is None:
            if isinstance(self._bot, DefaultValue):  # and didn't set a bot
                bot: Bot = self._build_ext_bot()  # build a bot
            else:
                bot = self._bot
            # now also build an updater/update_queue for them
            update_queue = DefaultValue.get_value(self._update_queue)

            if self._updater is None:
                updater = None
            else:
                updater = Updater(bot=bot, update_queue=update_queue)
        else:  # if they set an updater, get all necessary attributes for Application from Updater:
            updater = self._updater
            bot = self._updater.bot
            update_queue = self._updater.update_queue

        application: Application[
            BT, CCT, UD, CD, BD, JQ
        ] = DefaultValue.get_value(  # type: ignore[call-arg]  # pylint: disable=not-callable
            self._application_class
        )(
            bot=bot,
            update_queue=update_queue,
            updater=updater,
            concurrent_updates=DefaultValue.get_value(self._concurrent_updates),
            job_queue=job_queue,
            persistence=persistence,
            context_types=DefaultValue.get_value(self._context_types),
            **self._application_kwargs,  # For custom Application subclasses
        )

        if job_queue is not None:
            job_queue.set_application(application)

        if persistence is not None:
            # This raises an exception if persistence.store_data.callback_data is True
            # but self.bot is not an instance of ExtBot - so no need to check that later on
            persistence.set_bot(bot)

        return application

    def application_class(
        self: BuilderType, application_class: Type[Application], kwargs: Dict[str, object] = None
    ) -> BuilderType:
        """Sets a custom subclass to be used instead of :class:`telegram.ext.Application`. The
        subclass's ``__init__`` should look like this

        .. code:: python

            def __init__(self, custom_arg_1, custom_arg_2, ..., **kwargs):
                super().__init__(**kwargs)
                self.custom_arg_1 = custom_arg_1
                self.custom_arg_2 = custom_arg_2

        Args:
            application_class (:obj:`type`): A subclass of :class:`telegram.ext.Application`
            kwargs (Dict[:obj:`str`, :obj:`object`], optional): Keyword arguments for the
                initialization. Defaults to an empty dict.

        Returns:
            :class:`ApplicationBuilder`: The same builder with the updated argument.
        """
        self._application_class = application_class
        self._application_kwargs = kwargs or {}
        return self

    def token(self: BuilderType, token: str) -> BuilderType:
        """Sets the token to be used for :attr:`telegram.ext.Application.bot`.

        Args:
            token (:obj:`str`): The token.

        Returns:
            :class:`ApplicationBuilder`: The same builder with the updated argument.
        """
        if self._bot is not DEFAULT_NONE:
            raise RuntimeError(_TWO_ARGS_REQ.format('token', 'bot instance'))
        if self._updater not in (DEFAULT_NONE, None):
            raise RuntimeError(_TWO_ARGS_REQ.format('token', 'updater'))
        self._token = token
        return self

    def base_url(self: BuilderType, base_url: str) -> BuilderType:
        """Sets the base URL to be used for :attr:`telegram.ext.Application.bot`. If not called,
        will default to ``'https://api.telegram.org/bot'``.

        .. seealso:: :paramref:`telegram.Bot.base_url`, `Local Bot API Server <https://github.com/\
            python-telegram-bot/python-telegram-bot/wiki/Local-Bot-API-Server>`_,
            :meth:`base_file_url`

        Args:
            base_url (:obj:`str`): The URL.

        Returns:
            :class:`ApplicationBuilder`: The same builder with the updated argument.
        """
        if self._bot is not DEFAULT_NONE:
            raise RuntimeError(_TWO_ARGS_REQ.format('base_url', 'bot instance'))
        if self._updater not in (DEFAULT_NONE, None):
            raise RuntimeError(_TWO_ARGS_REQ.format('base_url', 'updater'))
        self._base_url = base_url
        return self

    def base_file_url(self: BuilderType, base_file_url: str) -> BuilderType:
        """Sets the base file URL to be used for :attr:`telegram.ext.Application.bot`. If not
        called, will default to ``'https://api.telegram.org/file/bot'``.

        .. seealso:: :paramref:`telegram.Bot.base_file_url`, `Local Bot API Server <https://\
            github.com/python-telegram-bot/python-telegram-bot/wiki/Local-Bot-API-Server>`_,
            :meth:`base_url`

        Args:
            base_file_url (:obj:`str`): The URL.

        Returns:
            :class:`ApplicationBuilder`: The same builder with the updated argument.
        """
        if self._bot is not DEFAULT_NONE:
            raise RuntimeError(_TWO_ARGS_REQ.format('base_file_url', 'bot instance'))
        if self._updater not in (DEFAULT_NONE, None):
            raise RuntimeError(_TWO_ARGS_REQ.format('base_file_url', 'updater'))
        self._base_file_url = base_file_url
        return self

    def _request_check(self, get_updates: bool) -> None:
        prefix = 'get_updates_' if get_updates else ''
        name = prefix + 'request'

        # Code below tests if it's okay to set a Request object. Only okay if no other request args
        # or instances containing a Request were set previously
        for attr in ('connect_timeout', 'read_timeout', 'write_timeout', 'pool_timeout'):
            if not isinstance(getattr(self, f"_{prefix}{attr}"), DefaultValue):
                raise RuntimeError(_TWO_ARGS_REQ.format(name, attr))
        if not isinstance(getattr(self, f'_{prefix}connection_pool_size'), DefaultValue):
            raise RuntimeError(_TWO_ARGS_REQ.format(name, 'connection_pool_size'))
        if not isinstance(getattr(self, f'_{prefix}proxy_url'), DefaultValue):
            raise RuntimeError(_TWO_ARGS_REQ.format(name, 'proxy_url'))
        if self._bot is not DEFAULT_NONE:
            raise RuntimeError(_TWO_ARGS_REQ.format(name, 'bot instance'))
        if self._updater not in (DEFAULT_NONE, None):
            raise RuntimeError(_TWO_ARGS_REQ.format(name, 'updater instance'))

    def _request_param_check(self, name: str, get_updates: bool) -> None:
        if get_updates and self._get_updates_request is not DEFAULT_NONE:
            raise RuntimeError(  # disallow request args for get_updates if Request for that is set
                _TWO_ARGS_REQ.format(f'get_updates_{name}', 'get_updates_request instance')
            )
        if self._request is not DEFAULT_NONE:  # disallow request args if request is set
            raise RuntimeError(_TWO_ARGS_REQ.format(name, 'request instance'))

        if self._bot is not DEFAULT_NONE:  # disallow request args if bot is set (has Request)
            raise RuntimeError(
                _TWO_ARGS_REQ.format(
                    f'get_updates_{name}' if get_updates else name, 'bot instance'
                )
            )

        if self._updater not in (DEFAULT_NONE, None):  # disallow request args for updater(has bot)
            raise RuntimeError(
                _TWO_ARGS_REQ.format(f'get_updates_{name}' if get_updates else name, 'updater')
            )

    def request(self: BuilderType, request: BaseRequest) -> BuilderType:
        """Sets a :class:`telegram.request.BaseRequest` object to be used for the
        :paramref:`telegram.Bot.request` parameter of :attr:`telegram.ext.Application.bot`.

        .. seealso:: :meth:`get_updates_request`

        Args:
            request (:class:`telegram.request.BaseRequest`): The request object.

        Returns:
            :class:`ApplicationBuilder`: The same builder with the updated argument.
        """
        self._request_check(get_updates=False)
        self._request = request
        return self

    def connection_pool_size(self: BuilderType, connection_pool_size: int) -> BuilderType:
        """Sets the size of the connection pool to be used for the
        :paramref:`~telegram.request.HTTPXRequest.connection_pool_size` parameter of
        :attr:`telegram.Bot.request`. Defaults to ``128``.

        Args:
            connection_pool_size (:obj:`int`): The size of the connection pool.

        Returns:
            :class:`ApplicationBuilder`: The same builder with the updated argument.
        """
        self._request_param_check(name='connection_pool_size', get_updates=False)
        self._connection_pool_size = connection_pool_size
        return self

    def proxy_url(self: BuilderType, proxy_url: str) -> BuilderType:
        """Sets the proxy to be used for the :paramref:`~telegram.request.HTTPXRequest.proxy_url`
        parameter of :attr:`telegram.Bot.request`. Defaults to :obj:`None`.

        Args:
            proxy_url (:obj:`str`): The URL to the proxy server. See
                :paramref:`telegram.request.HTTPXRequest.proxy_url` for more information.

        Returns:
            :class:`ApplicationBuilder`: The same builder with the updated argument.
        """
        self._request_param_check(name='proxy_url', get_updates=False)
        self._proxy_url = proxy_url
        return self

    def connect_timeout(self: BuilderType, connect_timeout: Optional[float]) -> BuilderType:
        """Sets the connection attempt timeout to be used for the
        :paramref:`~telegram.request.HTTPXRequest.connect_timeout` parameter of
        :attr:`telegram.Bot.request`. Defaults to ``5.0``.

        Args:
            connect_timeout (:obj:`float`): See
                :paramref:`telegram.request.HTTPXRequest.connect_timeout` for more information.

        Returns:
            :class:`ApplicationBuilder`: The same builder with the updated argument.
        """
        self._request_param_check(name='connect_timeout', get_updates=False)
        self._connect_timeout = connect_timeout
        return self

    def read_timeout(self: BuilderType, read_timeout: Optional[float]) -> BuilderType:
        """Sets the waiting timeout to be used for the
        :paramref:`~telegram.request.HTTPXRequest.read_timeout` parameter of
        :attr:`telegram.Bot.request`. Defaults to ``5.0``.

        Args:
            read_timeout (:obj:`float`): See
                :paramref:`telegram.request.HTTPXRequest.read_timeout` for more information.

        Returns:
            :class:`ApplicationBuilder`: The same builder with the updated argument.
        """
        self._request_param_check(name='read_timeout', get_updates=False)
        self._read_timeout = read_timeout
        return self

    def write_timeout(self: BuilderType, write_timeout: Optional[float]) -> BuilderType:
        """Sets the write operation timeout to be used for the
        :paramref:`~telegram.request.HTTPXRequest.write_timeout` parameter of
        :attr:`telegram.Bot.request`. Defaults to ``5.0``.

        Args:
            write_timeout (:obj:`float`): See
                :paramref:`telegram.request.HTTPXRequest.write_timeout` for more information.

        Returns:
            :class:`ApplicationBuilder`: The same builder with the updated argument.
        """
        self._request_param_check(name='write_timeout', get_updates=False)
        self._write_timeout = write_timeout
        return self

    def pool_timeout(self: BuilderType, pool_timeout: Optional[float]) -> BuilderType:
        """Sets the connection pool's connection freeing timeout to be used for the
        :paramref:`~telegram.request.HTTPXRequest.pool_timeout` parameter of
        :attr:`telegram.Bot.request`. Defaults to :obj:`None`.

        Args:
            pool_timeout (:obj:`float`): See
                :paramref:`telegram.request.HTTPXRequest.pool_timeout` for more information.

        Returns:
            :class:`ApplicationBuilder`: The same builder with the updated argument.
        """
        self._request_param_check(name='pool_timeout', get_updates=False)
        self._pool_timeout = pool_timeout
        return self

    def get_updates_request(self: BuilderType, get_updates_request: BaseRequest) -> BuilderType:
        """Sets a :class:`telegram.request.BaseRequest` object to be used for the
        :paramref:`~telegram.Bot.get_updates_request` parameter of
        :attr:`telegram.ext.Application.bot`.

        .. seealso:: :meth:`request`

        Args:
            get_updates_request (:class:`telegram.request.BaseRequest`): The request object.

        Returns:
            :class:`ApplicationBuilder`: The same builder with the updated argument.
        """
        self._request_check(get_updates=True)
        self._get_updates_request = get_updates_request
        return self

    def get_updates_connection_pool_size(
        self: BuilderType, get_updates_connection_pool_size: int
    ) -> BuilderType:
        """Sets the size of the connection pool to be used for the
        :paramref:`~telegram.request.HTTPXRequest.connection_pool_size` parameter of
        :attr:`telegram.Bot.request` for :meth:`telegram.Bot.get_updates`. Defaults to ``1``.

        Args:
            get_updates_connection_pool_size (:obj:`int`): The size of the connection pool.

        Returns:
            :class:`ApplicationBuilder`: The same builder with the updated argument.
        """
        self._request_param_check(name='connection_pool_size', get_updates=True)
        self._get_updates_connection_pool_size = get_updates_connection_pool_size
        return self

    def get_updates_proxy_url(self: BuilderType, get_updates_proxy_url: str) -> BuilderType:
        """Sets the proxy to be used for the :paramref:`~telegram.request.HTTPXRequest.proxy_url`
        parameter of :attr:`telegram.Bot.request` for :meth:`telegram.Bot.get_updates`.
        Defaults to :obj:`None`.

        Args:
            get_updates_proxy_url (:obj:`str`): The URL to the proxy server. See
                :paramref:`telegram.request.HTTPXRequest.proxy_url` for more information.

        Returns:
            :class:`ApplicationBuilder`: The same builder with the updated argument.
        """
        self._request_param_check(name='proxy_url', get_updates=True)
        self._get_updates_proxy_url = get_updates_proxy_url
        return self

    def get_updates_connect_timeout(
        self: BuilderType, get_updates_connect_timeout: Optional[float]
    ) -> BuilderType:
        """Sets the connection attempt timeout to be used for the
        :paramref:`~telegram.request.HTTPXRequest.connect_timeout` parameter of
        :attr:`telegram.Bot.request` for :meth:`telegram.Bot.get_updates`. Defaults to ``5.0``.

        Args:
            get_updates_connect_timeout (:obj:`float`): See
                :paramref:`telegram.request.HTTPXRequest.connect_timeout` for more information.

        Returns:
            :class:`ApplicationBuilder`: The same builder with the updated argument.
        """
        self._request_param_check(name='connect_timeout', get_updates=True)
        self._get_updates_connect_timeout = get_updates_connect_timeout
        return self

    def get_updates_read_timeout(
        self: BuilderType, get_updates_read_timeout: Optional[float]
    ) -> BuilderType:
        """Sets the waiting timeout to be used for the
        :paramref:`~telegram.request.HTTPXRequest.read_timeout` parameter of
        :attr:`telegram.Bot.request` for :meth:`telegram.Bot.get_updates`. Defaults to ``5.0``.

        Args:
            get_updates_read_timeout (:obj:`float`): See
                :paramref:`telegram.request.HTTPXRequest.read_timeout` for more information.

        Returns:
            :class:`ApplicationBuilder`: The same builder with the updated argument.
        """
        self._request_param_check(name='read_timeout', get_updates=True)
        self._get_updates_read_timeout = get_updates_read_timeout
        return self

    def get_updates_write_timeout(
        self: BuilderType, get_updates_write_timeout: Optional[float]
    ) -> BuilderType:
        """Sets the write operation timeout to be used for the
        :paramref:`~telegram.request.HTTPXRequest.write_timeout` parameter of
        :attr:`telegram.Bot.request` for :meth:`telegram.Bot.get_updates`. Defaults to ``5.0``.

        Args:
            get_updates_write_timeout (:obj:`float`): See
                :paramref:`telegram.request.HTTPXRequest.write_timeout` for more information.

        Returns:
            :class:`ApplicationBuilder`: The same builder with the updated argument.
        """
        self._request_param_check(name='write_timeout', get_updates=True)
        self._get_updates_write_timeout = get_updates_write_timeout
        return self

    def get_updates_pool_timeout(
        self: BuilderType, get_updates_pool_timeout: Optional[float]
    ) -> BuilderType:
        """Sets the connection pool's connection freeing timeout to be used for the
        :paramref:`~telegram.request.HTTPXRequest.pool_timeout` parameter of
        :attr:`telegram.Bot.request` for :meth:`telegram.Bot.get_updates`. Defaults to :obj:`None`.

        Args:
            get_updates_pool_timeout (:obj:`float`): See
                :paramref:`telegram.request.HTTPXRequest.pool_timeout` for more information.

        Returns:
            :class:`ApplicationBuilder`: The same builder with the updated argument.
        """
        self._request_param_check(name='pool_timeout', get_updates=True)
        self._get_updates_pool_timeout = get_updates_pool_timeout
        return self

    def private_key(
        self: BuilderType,
        private_key: Union[bytes, FilePathInput],
        password: Union[bytes, FilePathInput] = None,
    ) -> BuilderType:
        """Sets the private key and corresponding password for decryption of telegram passport data
        to be used for :attr:`telegram.ext.Application.bot`.

        .. seealso:: `passportbot.py <https://github.com/python-telegram-bot/python-telegram-bot\
            /tree/master/examples#passportbotpy>`_, `Telegram Passports
            <https://github.com/python-telegram-bot/python-telegram-bot/wiki/Telegram-Passport>`_

        Args:
            private_key (:obj:`bytes` | :obj:`str` | :obj:`pathlib.Path`): The private key or the
                file path of a file that contains the key. In the latter case, the file's content
                will be read automatically.
            password (:obj:`bytes` | :obj:`str` | :obj:`pathlib.Path`, optional): The corresponding
                password or the file path of a file that contains the password. In the latter case,
                the file's content will be read automatically.

        Returns:
            :class:`ApplicationBuilder`: The same builder with the updated argument.
        """
        if self._bot is not DEFAULT_NONE:
            raise RuntimeError(_TWO_ARGS_REQ.format('private_key', 'bot instance'))
        if self._updater not in (DEFAULT_NONE, None):
            raise RuntimeError(_TWO_ARGS_REQ.format('private_key', 'updater'))

        self._private_key = (
            private_key if isinstance(private_key, bytes) else Path(private_key).read_bytes()
        )
        if password is None or isinstance(password, bytes):
            self._private_key_password = password
        else:
            self._private_key_password = Path(password).read_bytes()

        return self

    def defaults(self: BuilderType, defaults: 'Defaults') -> BuilderType:
        """Sets the :class:`telegram.ext.Defaults` object to be used for
        :attr:`telegram.ext.Application.bot`.

        .. seealso:: `Adding Defaults <https://github.com/python-telegram-bot/python-telegram-bot\
            /wiki/Adding-defaults-to-your-bot>`_

        Args:
            defaults (:class:`telegram.ext.Defaults`): The defaults.

        Returns:
            :class:`ApplicationBuilder`: The same builder with the updated argument.
        """
        if self._bot is not DEFAULT_NONE:
            raise RuntimeError(_TWO_ARGS_REQ.format('defaults', 'bot instance'))
        if self._updater not in (DEFAULT_NONE, None):
            raise RuntimeError(_TWO_ARGS_REQ.format('defaults', 'updater'))
        self._defaults = defaults
        return self

    def arbitrary_callback_data(
        self: BuilderType, arbitrary_callback_data: Union[bool, int]
    ) -> BuilderType:
        """Specifies whether :attr:`telegram.ext.Application.bot` should allow arbitrary objects as
        callback data for :class:`telegram.InlineKeyboardButton` and how many keyboards should be
        cached in memory. If not called, only strings can be used as callback data and no data will
        be stored in memory.

        .. seealso:: `Arbitrary callback_data <https://github.com/python-telegram-bot\
            /python-telegram-bot/wiki/Arbitrary-callback_data>`_,
            `arbitrarycallbackdatabot.py <https://github.com/python-telegram-bot\
                /python-telegram-bot/tree/master/examples#arbitrarycallbackdatabotpy>`_

        Args:
            arbitrary_callback_data (:obj:`bool` | :obj:`int`): If :obj:`True` is passed, the
                default cache size of ``1024`` will be used. Pass an integer to specify a different
                cache size.

        Returns:
            :class:`ApplicationBuilder`: The same builder with the updated argument.
        """
        if self._bot is not DEFAULT_NONE:
            raise RuntimeError(_TWO_ARGS_REQ.format('arbitrary_callback_data', 'bot instance'))
        if self._updater not in (DEFAULT_NONE, None):
            raise RuntimeError(_TWO_ARGS_REQ.format('arbitrary_callback_data', 'updater'))
        self._arbitrary_callback_data = arbitrary_callback_data
        return self

    def bot(
        self: 'ApplicationBuilder[BT, CCT, UD, CD, BD, JQ]',
        bot: InBT,
    ) -> 'ApplicationBuilder[InBT, CCT, UD, CD, BD, JQ]':
        """Sets a :class:`telegram.Bot` instance to be used for
        :attr:`telegram.ext.Application.bot`. Instances of subclasses like
        :class:`telegram.ext.ExtBot` are also valid.

        Args:
            bot (:class:`telegram.Bot`): The bot.

        Returns:
            :class:`ApplicationBuilder`: The same builder with the updated argument.
        """
        if self._updater not in (DEFAULT_NONE, None):
            raise RuntimeError(_TWO_ARGS_REQ.format('bot', 'updater'))
        for attr, error in _BOT_CHECKS:
            if not isinstance(getattr(self, f'_{attr}'), DefaultValue):
                raise RuntimeError(_TWO_ARGS_REQ.format('bot', error))
        self._bot = bot
        return self  # type: ignore[return-value]

    def update_queue(self: BuilderType, update_queue: Queue) -> BuilderType:
        """Sets a :class:`asyncio.Queue` instance to be used for
        :attr:`telegram.ext.Application.update_queue`, i.e. the queue that the application will
        fetch updates from. Will also be used for the :attr:`telegram.ext.Application.updater`.
        If not called, a queue will be instantiated.

         .. seealso:: :attr:`telegram.ext.Updater.update_queue`

        Args:
            update_queue (:class:`asyncio.Queue`): The queue.

        Returns:
            :class:`ApplicationBuilder`: The same builder with the updated argument.
        """
        if self._updater not in (DEFAULT_NONE, None):
            raise RuntimeError(_TWO_ARGS_REQ.format('update_queue', 'updater instance'))
        self._update_queue = update_queue
        return self

    def concurrent_updates(self: BuilderType, concurrent_updates: Union[bool, int]) -> BuilderType:
        """Specifies if and how many updates may be processed concurrently instead of one by one.

        Warning:
            Processing updates concurrently is not recommended when stateful handlers like
            :class:`telegram.ext.ConversationHandler` are used.

         .. seealso:: :paramref:`telegram.ext.Application.concurrent_updates`

        Args:
            concurrent_updates (:obj:`bool` | :obj:`int`): Passing :obj:`True` will allow for
                ``4096`` updates to be processed concurrently. Pass an integer to specify a
                different number of updates that may be processed concurrently.

        Returns:
            :class:`ApplicationBuilder`: The same builder with the updated argument.
        """
        self._concurrent_updates = concurrent_updates
        return self

    def job_queue(
        self: 'ApplicationBuilder[BT, CCT, UD, CD, BD, JQ]',
        job_queue: InJQ,
    ) -> 'ApplicationBuilder[BT, CCT, UD, CD, BD, InJQ]':
        """Sets a :class:`telegram.ext.JobQueue` instance to be used for
        :attr:`telegram.ext.Application.job_queue`. If not called, a job queue will be
        instantiated.

        .. seealso:: `JobQueue <https://github.com/python-telegram-bot/python-telegram-bot/wiki\
            /Extensions-%E2%80%93-JobQueue>`_, `timerbot.py <https://github.com\
                /python-telegram-bot/python-telegram-bot/tree/master/examples#timerbotpy>`_

        Note:
            * :meth:`telegram.ext.JobQueue.set_application` will be called automatically by
              :meth:`build`.
            * The job queue will be automatically started and stopped by
              :meth:`telegram.ext.Application.start` and :meth:`telegram.ext.Application.stop`,
              respectively.
            * When passing :obj:`None`,
              :attr:`telegram.ext.ConversationHandler.conversation_timeout` can not be used, as
              this uses :attr:`telegram.ext.Application.job_queue` internally.

        Args:
            job_queue (:class:`telegram.ext.JobQueue`): The job queue. Pass :obj:`None` if you
                don't want to use a job queue.

        Returns:
            :class:`ApplicationBuilder`: The same builder with the updated argument.
        """
        self._job_queue = job_queue
        return self  # type: ignore[return-value]

    def persistence(self: BuilderType, persistence: 'BasePersistence') -> BuilderType:
        """Sets a :class:`telegram.ext.BasePersistence` instance to be used for
        :attr:`telegram.ext.Application.persistence`.

        .. seealso:: `Making your bot persistent <https://github.com/python-telegram-bot\
            /python-telegram-bot/wiki/Making-your-bot-persistent>`_,
            `persistentconversationbot.py <https://github.com/python-telegram-bot\
                /python-telegram-bot/tree/master/examples#persistentconversationbotpy>`_

        Warning:
            If a :class:`telegram.ext.ContextTypes` instance is set via :meth:`context_types`,
            the persistence instance must use the same types!

        Args:
            persistence (:class:`telegram.ext.BasePersistence`): The persistence instance.

        Returns:
            :class:`ApplicationBuilder`: The same builder with the updated argument.
        """
        self._persistence = persistence
        return self

    def context_types(
        self: 'ApplicationBuilder[BT, CCT, UD, CD, BD, JQ]',
        context_types: 'ContextTypes[InCCT, InUD, InCD, InBD]',
    ) -> 'ApplicationBuilder[BT, InCCT, InUD, InCD, InBD, JQ]':
        """Sets a :class:`telegram.ext.ContextTypes` instance to be used for
        :attr:`telegram.ext.Application.context_types`.

        .. seealso:: `contexttypesbot.py <https://github.com/python-telegram-bot\
            /python-telegram-bot/tree/master/examples#contexttypesbotpy>`_

        Args:
            context_types (:class:`telegram.ext.ContextTypes`): The context types.

        Returns:
            :class:`ApplicationBuilder`: The same builder with the updated argument.
        """
        self._context_types = context_types
        return self  # type: ignore[return-value]

    def updater(self: BuilderType, updater: Optional[Updater]) -> BuilderType:
        """Sets a :class:`telegram.ext.Updater` instance to be used for
        :attr:`telegram.ext.Application.updater`. The :attr:`telegram.ext.Updater.bot` and
        :attr:`telegram.ext.Updater.update_queue` will be used for
        :attr:`telegram.ext.Application.bot` and :attr:`telegram.ext.Application.update_queue`,
        respectively.

        Args:
            updater (:class:`telegram.ext.Updater` | :obj:`None`): The updater instance or
                :obj:`None` if no updater should be used.

        Returns:
            :class:`ApplicationBuilder`: The same builder with the updated argument.
        """
        if updater is None:
            self._updater = updater
            return self

        for attr, error in (
            (self._bot, 'bot instance'),
            (self._update_queue, 'update_queue'),
        ):
            if not isinstance(attr, DefaultValue):
                raise RuntimeError(_TWO_ARGS_REQ.format('updater', error))

        for attr_name, error in _BOT_CHECKS:
            if not isinstance(getattr(self, f'_{attr_name}'), DefaultValue):
                raise RuntimeError(_TWO_ARGS_REQ.format('updater', error))

        self._updater = updater
        return self<|MERGE_RESOLUTION|>--- conflicted
+++ resolved
@@ -45,13 +45,7 @@
 
 # Type hinting is a bit complicated here because we try to get to a sane level of
 # leveraging generics and therefore need a number of type variables.
-<<<<<<< HEAD
-OAppT = TypeVar('OAppT', bound=Union[None, Application])
-AppT = TypeVar('AppT', bound=Application)
 InBT = TypeVar('InBT', bound=Bot)  # 'In' stands for input - used in parameters of methods below
-=======
-InBT = TypeVar('InBT', bound=Bot)
->>>>>>> b2a75206
 InJQ = TypeVar('InJQ', bound=Union[None, JobQueue])
 InCCT = TypeVar('InCCT', bound='CallbackContext')
 InUD = TypeVar('InUD')
