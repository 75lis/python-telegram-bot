--- conflicted
+++ resolved
@@ -18,21 +18,14 @@
 # along with this program.  If not, see [http://www.gnu.org/licenses/].
 """This module contains the BasePersistence class."""
 from abc import ABC, abstractmethod
-<<<<<<< HEAD
-from copy import copy
 from typing import (
     Dict,
     Optional,
     Tuple,
-    cast,
-    ClassVar,
     Generic,
     NamedTuple,
     NoReturn,
 )
-=======
-from typing import Dict, Optional, Tuple, Generic, NamedTuple
->>>>>>> d117d21f
 
 from telegram import Bot
 from telegram.ext import ExtBot
@@ -135,75 +128,11 @@
         bot (:class:`telegram.Bot`): The bot associated with the persistence.
     """
 
-<<<<<<< HEAD
     __slots__ = (
         'bot',
         'store_data',
         '_update_interval',
-        '__dict__',  # __dict__ is included because we replace methods in the __new__
     )
-
-    def __new__(
-        cls, *args: object, **kwargs: object  # pylint: disable=unused-argument
-    ) -> 'BasePersistence':
-        """This overrides the get_* and update_* methods to use insert/replace_bot.
-        That has the side effect that we always pass deepcopied data to those methods, so in
-        Pickle/DictPersistence we don't have to worry about copying the data again.
-
-        Note: This doesn't hold for second tuple-entry of callback_data. That's a Dict[str, str],
-        so no bots to replace anyway.
-        """
-        instance = super().__new__(cls)
-        get_user_data = instance.get_user_data
-        get_chat_data = instance.get_chat_data
-        get_bot_data = instance.get_bot_data
-        get_callback_data = instance.get_callback_data
-        update_user_data = instance.update_user_data
-        update_chat_data = instance.update_chat_data
-        update_bot_data = instance.update_bot_data
-        update_callback_data = instance.update_callback_data
-
-        async def get_user_data_insert_bot() -> Dict[int, UD]:
-            return instance.insert_bot(await get_user_data())
-
-        async def get_chat_data_insert_bot() -> Dict[int, CD]:
-            return instance.insert_bot(await get_chat_data())
-
-        async def get_bot_data_insert_bot() -> BD:
-            return instance.insert_bot(await get_bot_data())
-
-        async def get_callback_data_insert_bot() -> Optional[CDCData]:
-            cdc_data = await get_callback_data()
-            if cdc_data is None:
-                return None
-            return instance.insert_bot(cdc_data[0]), cdc_data[1]
-
-        async def update_user_data_replace_bot(user_id: int, data: UD) -> None:
-            return await update_user_data(user_id, instance.replace_bot(data))
-
-        async def update_chat_data_replace_bot(chat_id: int, data: CD) -> None:
-            return await update_chat_data(chat_id, instance.replace_bot(data))
-
-        async def update_bot_data_replace_bot(data: BD) -> None:
-            return await update_bot_data(instance.replace_bot(data))
-
-        async def update_callback_data_replace_bot(data: CDCData) -> None:
-            obj_data, queue = data
-            return await update_callback_data((instance.replace_bot(obj_data), queue))
-
-        # Adds to __dict__
-        setattr(instance, 'get_user_data', get_user_data_insert_bot)
-        setattr(instance, 'get_chat_data', get_chat_data_insert_bot)
-        setattr(instance, 'get_bot_data', get_bot_data_insert_bot)
-        setattr(instance, 'get_callback_data', get_callback_data_insert_bot)
-        setattr(instance, 'update_user_data', update_user_data_replace_bot)
-        setattr(instance, 'update_chat_data', update_chat_data_replace_bot)
-        setattr(instance, 'update_bot_data', update_bot_data_replace_bot)
-        setattr(instance, 'update_callback_data', update_callback_data_replace_bot)
-        return instance
-=======
-    __slots__ = ('bot', 'store_data')
->>>>>>> d117d21f
 
     def __init__(
         self,
