#!/usr/bin/env python
#
# A library that provides a Python interface to the Telegram Bot API
# Copyright (C) 2015-2022
# Leandro Toledo de Souza <devs@python-telegram-bot.org>
#
# This program is free software: you can redistribute it and/or modify
# it under the terms of the GNU Lesser Public License as published by
# the Free Software Foundation, either version 3 of the License, or
# (at your option) any later version.
#
# This program is distributed in the hope that it will be useful,
# but WITHOUT ANY WARRANTY; without even the implied warranty of
# MERCHANTABILITY or FITNESS FOR A PARTICULAR PURPOSE.  See the
# GNU Lesser Public License for more details.
#
# You should have received a copy of the GNU Lesser Public License
# along with this program.  If not, see [http://www.gnu.org/licenses/].
# pylint: disable=no-self-use
"""This module contains the ConversationHandler."""
import asyncio
import logging
import datetime
from dataclasses import dataclass
from typing import (  # pylint: disable=unused-import  # for the "Any" import
    TYPE_CHECKING,
    Dict,
    List,
    NoReturn,
    Optional,
    Union,
    Tuple,
    cast,
    ClassVar,
    Any,
    Set,
    Generic,
)

from telegram import Update
from telegram._utils.defaultvalue import DEFAULT_TRUE
from telegram._utils.types import DVInput
from telegram.ext import (
    CallbackContext,
    CallbackQueryHandler,
    ChosenInlineResultHandler,
    ApplicationHandlerStop,
    Handler,
    InlineQueryHandler,
    StringCommandHandler,
    StringRegexHandler,
    TypeHandler,
)
from telegram._utils.warnings import warn
from telegram.ext._utils.trackingdict import TrackingDict
from telegram.ext._utils.types import ConversationDict, ConversationKey
from telegram.ext._utils.types import CCT

if TYPE_CHECKING:
    from telegram.ext import Application, Job, JobQueue
CheckUpdateType = Tuple[object, ConversationKey, Handler, object]

_logger = logging.getLogger(__name__)


@dataclass
class _ConversationTimeoutContext(Generic[CCT]):
    __slots__ = ('conversation_key', 'update', 'application', 'callback_context')

    conversation_key: ConversationKey
    update: Update
    application: 'Application[Any, CCT, Any, Any, Any, JobQueue]'
    callback_context: CallbackContext


@dataclass
class PendingState:
    """Thin wrapper around :class:`asyncio.Task` to handle block=False handlers. Note that this is
    a public class of this module, since :meth:`Application.update_persistence` needs to access it.
    It's still hidden from users, since this module itself is private.
    """

    __slots__ = ('task', 'old_state')

    task: asyncio.Task
    old_state: object

    def done(self) -> bool:
        return self.task.done()

    def resolve(self) -> object:
        """Returns the new state of the :class:`ConversationHandler` if available. If there was an
        exception during the task execution, then return the old state. If the returned state was
        :obj:`None`, then end the conversation.

        Raises:
            :exc:`RuntimeError`: If the current task has not yet finished.
        """
        if not self.task.done():
            raise RuntimeError('New state is not yet available')

        exc = self.task.exception()
        if exc:
            _logger.exception(
                "Task function raised exception. Falling back to old state %s",
                self.old_state,
                exc_info=exc,
            )
            return self.old_state

        res = self.task.result()
        if res is None and self.old_state is None:
            res = ConversationHandler.END

        return res


class ConversationHandler(Handler[Update, CCT]):
    """
    A handler to hold a conversation with a single or multiple users through Telegram updates by
    managing three collections of other handlers.

    Warning:
        :class:`ConversationHandler` heavily relies on incoming updates being processed one by one.
        When using this handler, :attr:`telegram.ext.Application.concurrent_updates` should be
        :obj:`False`.

    Note:
        :class:`ConversationHandler` will only accept updates that are (subclass-)instances of
        :class:`telegram.Update`. This is, because depending on the :attr:`per_user` and
        :attr:`per_chat`, :class:`ConversationHandler` relies on
        :attr:`telegram.Update.effective_user` and/or :attr:`telegram.Update.effective_chat` in
        order to determine which conversation an update should belong to. For
        :attr:`per_message=True <per_message>`, :class:`ConversationHandler` uses
        :attr:`update.callback_query.message.message_id <telegram.Message.message_id>` when
        :attr:`per_chat=True <per_chat>` and
        :attr:`update.callback_query.inline_message_id <.CallbackQuery.inline_message_id>` when
        :attr:`per_chat=False <per_chat>`. For a more detailed explanation, please see our `FAQ`_.

        Finally, :class:`ConversationHandler`, does *not* handle (edited) channel posts.

    .. _`FAQ`: https://github.com/python-telegram-bot/python-telegram-bot/wiki\
        /Frequently-Asked-Questions#what-do-the-per_-settings-in-conversation handler-do

    The first collection, a :obj:`list` named :attr:`entry_points`, is used to initiate the
    conversation, for example with a :class:`telegram.ext.CommandHandler` or
    :class:`telegram.ext.MessageHandler`.

    The second collection, a :obj:`dict` named :attr:`states`, contains the different conversation
    steps and one or more associated handlers that should be used if the user sends a message when
    the conversation with them is currently in that state. Here you can also define a state for
    :attr:`TIMEOUT` to define the behavior when :attr:`conversation_timeout` is exceeded, and a
    state for :attr:`WAITING` to define behavior when a new update is received while the previous
    :attr:`block=False <block>` handler is not finished.

    The third collection, a :obj:`list` named :attr:`fallbacks`, is used if the user is currently
    in a conversation but the state has either no associated handler or the handler that is
    associated to the state is inappropriate for the update, for example if the update contains a
    command, but a regular text message is expected. You could use this for a ``/cancel`` command
    or to let the user know their message was not recognized.

    To change the state of conversation, the callback function of a handler must return the new
    state after responding to the user. If it does not return anything (returning :obj:`None` by
    default), the state will not change. If an entry point callback function returns :obj:`None`,
    the conversation ends immediately after the execution of this callback function.
    To end the conversation, the callback function must return :attr:`END` or ``-1``. To
    handle the conversation timeout, use handler :attr:`TIMEOUT` or ``-2``.
    Finally, :class:`telegram.ext.ApplicationHandlerStop` can be used in conversations as described
    in its documentation.

    Note:
        In each of the described collections of handlers, a handler may in turn be a
        :class:`ConversationHandler`. In that case, the child :class:`ConversationHandler` should
        have the attribute :attr:`map_to_parent` which allows returning to the parent conversation
        at specified states within the child conversation.

        Note that the keys in :attr:`map_to_parent` must not appear as keys in :attr:`states`
        attribute or else the latter will be ignored. You may map :attr:`END` to one of the parents
        states to continue the parent conversation after the child conversation has ended or even
        map a state to :attr:`END` to end the *parent* conversation from within the child
        conversation. For an example on nested :class:`ConversationHandler` s, see our `examples`_.

    .. _`examples`: https://github.com/python-telegram-bot/python-telegram-bot/blob/master/examples

    Args:
        entry_points (List[:class:`telegram.ext.Handler`]): A list of :obj:`Handler` objects that
            can trigger the start of the conversation. The first handler whose :meth:`check_update`
            method returns :obj:`True` will be used. If all return :obj:`False`, the update is not
            handled.
        states (Dict[:obj:`object`, List[:class:`telegram.ext.Handler`]]): A :obj:`dict` that
            defines the different states of conversation a user can be in and one or more
            associated :obj:`Handler` objects that should be used in that state. The first handler
            whose :meth:`check_update` method returns :obj:`True` will be used.
        fallbacks (List[:class:`telegram.ext.Handler`]): A list of handlers that might be used if
            the user is in a conversation, but every handler for their current state returned
            :obj:`False` on :meth:`check_update`. The first handler which :meth:`check_update`
            method returns :obj:`True` will be used. If all return :obj:`False`, the update is not
            handled.
        allow_reentry (:obj:`bool`, optional): If set to :obj:`True`, a user that is currently in a
            conversation can restart the conversation by triggering one of the entry points.
        per_chat (:obj:`bool`, optional): If the conversation key should contain the Chat's ID.
            Default is :obj:`True`.
        per_user (:obj:`bool`, optional): If the conversation key should contain the User's ID.
            Default is :obj:`True`.
        per_message (:obj:`bool`, optional): If the conversation key should contain the Message's
            ID. Default is :obj:`False`.
        conversation_timeout (:obj:`float` | :obj:`datetime.timedelta`, optional): When this
            handler is inactive more than this timeout (in seconds), it will be automatically
            ended. If this value is ``0`` or :obj:`None` (default), there will be no timeout. The
            last received update and the corresponding :class:`context <.CallbackContext>` will be
            handled by *ALL* the handler's whose :meth:`check_update` method returns :obj:`True`
            that are in the state :attr:`ConversationHandler.TIMEOUT`.

            Note:
                 Using :paramref:`conversation_timeout` with nested conversations is currently not
                 supported. You can still try to use it, but it will likely behave differently
                 from what you expect.

        name (:obj:`str`, optional): The name for this conversation handler. Required for
            persistence.
        persistent (:obj:`bool`, optional): If the conversation's dict for this handler should be
            saved. :paramref:`name` is required and persistence has to be set in
            :attr:`Application <.Application.persistence>`.

            .. versionchanged:: 14.0
                Was previously named as ``persistence``.
        map_to_parent (Dict[:obj:`object`, :obj:`object`], optional): A :obj:`dict` that can be
            used to instruct a child conversation handler to transition into a mapped state on
            its parent conversation handler in place of a specified nested state.
        block (:obj:`bool`, optional): Pass :obj:`False` to *overrule* the
            :attr:`Handler.block` setting of all handlers (in :attr:`entry_points`,
            :attr:`states` and :attr:`fallbacks`).
            Defaults to :obj:`True`, in which case the handlers setting will be respected.

            .. versionadded:: 13.2
            .. versionchanged:: 14.0
                No longer *overrides* the handlers settings.

    Raises:
        :exc:`ValueError`: If :paramref:`persistent` is used but :paramref:`name` was not set, or
            when :attr:`per_message`, :attr:`per_chat`, :attr:`per_user` are all :obj:`False`.

    Attributes:
        persistent (:obj:`bool`): Optional. If the conversation's dict for this handler should be
            saved. :attr:`name` is required and persistence has to be set in
            :attr:`Application <.Application.persistence>`.
        block (:obj:`bool`): Determines whether the callback will run asynchronously.

            .. versionadded:: 13.2

    """

    __slots__ = (
        '_allow_reentry',
        '_child_conversations',
        '_conversation_timeout',
        '_conversations',
        '_entry_points',
        '_fallbacks',
        '_map_to_parent',
        '_name',
        '_per_chat',
        '_per_message',
        '_per_user',
        '_states',
        '_timeout_jobs_lock',
        'persistent',
        'timeout_jobs',
    )

    END: ClassVar[int] = -1
    """:obj:`int`: Used as a constant to return when a conversation is ended."""
    TIMEOUT: ClassVar[int] = -2
    """:obj:`int`: Used as a constant to handle state when a conversation is timed out
    (exceeded :attr:`conversation_timeout`).
    """
    WAITING: ClassVar[int] = -3
    """:obj:`int`: Used as a constant to handle state when a conversation is still waiting on the
    previous :attr:`block=False <block>` handler to finish."""
    # pylint: disable=super-init-not-called
    def __init__(
        self,
        entry_points: List[Handler[Update, CCT]],
        states: Dict[object, List[Handler[Update, CCT]]],
        fallbacks: List[Handler[Update, CCT]],
        allow_reentry: bool = False,
        per_chat: bool = True,
        per_user: bool = True,
        per_message: bool = False,
        conversation_timeout: Union[float, datetime.timedelta] = None,
        name: str = None,
        persistent: bool = False,
        map_to_parent: Dict[object, object] = None,
        block: DVInput[bool] = DEFAULT_TRUE,
    ):
        # these imports need to be here because of circular import error otherwise
        from telegram.ext import (  # pylint: disable=import-outside-toplevel
            ShippingQueryHandler,
            PreCheckoutQueryHandler,
            PollHandler,
            PollAnswerHandler,
        )

        self.block = block

        self._entry_points = entry_points
        self._states = states
        self._fallbacks = fallbacks

        self._allow_reentry = allow_reentry
        self._per_user = per_user
        self._per_chat = per_chat
        self._per_message = per_message
        self._conversation_timeout = conversation_timeout
        self._name = name
        self._map_to_parent = map_to_parent

<<<<<<< HEAD
        self.timeout_jobs: Dict[Tuple[int, ...], 'Job'] = {}  # TODO: figure out purpose of this
=======
        self.timeout_jobs: Dict[ConversationKey, 'Job'] = {}
>>>>>>> 424f8100
        self._timeout_jobs_lock = asyncio.Lock()
        self._conversations: ConversationDict = {}
        self._child_conversations: Set['ConversationHandler'] = set()

        if persistent and not self.name:
            raise ValueError("Conversations can't be persistent when handler is unnamed.")
        self.persistent: bool = persistent

        if not any((self.per_user, self.per_chat, self.per_message)):
            raise ValueError("'per_user', 'per_chat' and 'per_message' can't all be 'False'")

        if self.per_message and not self.per_chat:
            warn(
                "If 'per_message=True' is used, 'per_chat=True' should also be used, "
                "since message IDs are not globally unique.",
                stacklevel=2,
            )

        all_handlers: List[Handler] = []
        all_handlers.extend(entry_points)
        all_handlers.extend(fallbacks)

        for state_handlers in states.values():
            all_handlers.extend(state_handlers)

        self._child_conversations.update(
            handler for handler in all_handlers if isinstance(handler, ConversationHandler)
        )

        # this link will be added to all warnings tied to per_* setting
        per_faq_link = (
            " Read this FAQ entry to learn more about the per_* settings: "
            "https://github.com/python-telegram-bot/python-telegram-bot/wiki"
            "/Frequently-Asked-Questions#what-do-the-per_-settings-in-conversation handler-do."
        )

        # this loop is going to warn the user about handlers which can work unexpectedly
        # in conversations
        for handler in all_handlers:
            if self.block:
                handler.block = True

            if isinstance(handler, (StringCommandHandler, StringRegexHandler)):
                warn(
                    "The `ConversationHandler` only handles updates of type `telegram.Update`. "
                    f"{handler.__class__.__name__} handles updates of type `str`.",
                    stacklevel=2,
                )
            elif isinstance(handler, TypeHandler) and not issubclass(handler.type, Update):
                warn(
                    "The `ConversationHandler` only handles updates of type `telegram.Update`."
                    f" The TypeHandler is set to handle {handler.type.__name__}.",
                    stacklevel=2,
                )
            elif isinstance(handler, PollHandler):
                warn(
                    "PollHandler will never trigger in a conversation since it has no information "
                    "about the chat or the user who voted in it. Do you mean the "
                    "`PollAnswerHandler`?",
                    stacklevel=2,
                )

            elif self.per_chat and (
                isinstance(
                    handler,
                    (
                        ShippingQueryHandler,
                        InlineQueryHandler,
                        ChosenInlineResultHandler,
                        PreCheckoutQueryHandler,
                        PollAnswerHandler,
                    ),
                )
            ):
                warn(
                    f"Updates handled by {handler.__class__.__name__} only have information about "
                    f"the user, so this handler won't ever be triggered if `per_chat=True`."
                    f"{per_faq_link}",
                    stacklevel=2,
                )

            elif self.per_message and not isinstance(handler, CallbackQueryHandler):
                warn(
                    "If 'per_message=True', all entry points, state handlers, and fallbacks"
                    " must be 'CallbackQueryHandler', since no other handlers "
                    f"have a message context.{per_faq_link}",
                    stacklevel=2,
                )
            elif not self.per_message and isinstance(handler, CallbackQueryHandler):
                warn(
                    "If 'per_message=False', 'CallbackQueryHandler' will not be "
                    f"tracked for every message.{per_faq_link}",
                    stacklevel=2,
                )

            if self.conversation_timeout and isinstance(handler, self.__class__):
                warn(
                    "Using `conversation_timeout` with nested conversations is currently not "
                    "supported. You can still try to use it, but it will likely behave "
                    "differently from what you expect.",
                    stacklevel=2,
                )

    @property
    def entry_points(self) -> List[Handler]:
        """List[:class:`telegram.ext.Handler`]: A list of :obj:`Handler` objects that can trigger
        the start of the conversation.
        """
        return self._entry_points

    @entry_points.setter
    def entry_points(self, value: object) -> NoReturn:
        raise AttributeError(
            "You can not assign a new value to entry_points after initialization."
        )

    @property
    def states(self) -> Dict[object, List[Handler]]:
        """Dict[:obj:`object`, List[:class:`telegram.ext.Handler`]]: A :obj:`dict` that
        defines the different states of conversation a user can be in and one or more
        associated :obj:`Handler` objects that should be used in that state.
        """
        return self._states

    @states.setter
    def states(self, value: object) -> NoReturn:
        raise AttributeError("You can not assign a new value to states after initialization.")

    @property
    def fallbacks(self) -> List[Handler]:
        """List[:class:`telegram.ext.Handler`]: A list of handlers that might be used if
        the user is in a conversation, but every handler for their current state returned
        :obj:`False` on :meth:`check_update`.
        """
        return self._fallbacks

    @fallbacks.setter
    def fallbacks(self, value: object) -> NoReturn:
        raise AttributeError("You can not assign a new value to fallbacks after initialization.")

    @property
    def allow_reentry(self) -> bool:
        """:obj:`bool`: Determines if a user can restart a conversation with an entry point."""
        return self._allow_reentry

    @allow_reentry.setter
    def allow_reentry(self, value: object) -> NoReturn:
        raise AttributeError(
            "You can not assign a new value to allow_reentry after initialization."
        )

    @property
    def per_user(self) -> bool:
        """:obj:`bool`: If the conversation key should contain the User's ID."""
        return self._per_user

    @per_user.setter
    def per_user(self, value: object) -> NoReturn:
        raise AttributeError("You can not assign a new value to per_user after initialization.")

    @property
    def per_chat(self) -> bool:
        """:obj:`bool`: If the conversation key should contain the Chat's ID."""
        return self._per_chat

    @per_chat.setter
    def per_chat(self, value: object) -> NoReturn:
        raise AttributeError("You can not assign a new value to per_chat after initialization.")

    @property
    def per_message(self) -> bool:
        """:obj:`bool`: If the conversation key should contain the message's ID."""
        return self._per_message

    @per_message.setter
    def per_message(self, value: object) -> NoReturn:
        raise AttributeError("You can not assign a new value to per_message after initialization.")

    @property
    def conversation_timeout(
        self,
    ) -> Optional[Union[float, datetime.timedelta]]:
        """:obj:`float` | :obj:`datetime.timedelta`: Optional. When this
        handler is inactive more than this timeout (in seconds), it will be automatically
        ended.
        """
        return self._conversation_timeout

    @conversation_timeout.setter
    def conversation_timeout(self, value: object) -> NoReturn:
        raise AttributeError(
            "You can not assign a new value to conversation_timeout after initialization."
        )

    @property
    def name(self) -> Optional[str]:
        """:obj:`str`: Optional. The name for this :class:`ConversationHandler`."""
        return self._name

    @name.setter
    def name(self, value: object) -> NoReturn:
        raise AttributeError("You can not assign a new value to name after initialization.")

    @property
    def map_to_parent(self) -> Optional[Dict[object, object]]:
        """Dict[:obj:`object`, :obj:`object`]: Optional. A :obj:`dict` that can be
        used to instruct a nested :class:`ConversationHandler` to transition into a mapped state on
        its parent :class:`ConversationHandler` in place of a specified nested state.
        """
        return self._map_to_parent

    @map_to_parent.setter
    def map_to_parent(self, value: object) -> NoReturn:
        raise AttributeError(
            "You can not assign a new value to map_to_parent after initialization."
        )

    async def _initialize_persistence(
        self, application: 'Application'
    ) -> TrackingDict[ConversationKey, object]:
        """Initializes the persistence for this handler. While this method is marked as protected,
        we expect it to be called by the Application/parent conversations. It's just protected to
        hide it from users.

        Args:
            application (:class:`telegram.ext.Application`): The application.

        """
        if not (self.persistent and self.name and application.persistence):
            raise RuntimeError(
                'This handler is not persistent, has no name or the application has no '
                'persistence!'
            )

<<<<<<< HEAD
        # Here we will fill the self._conversations variable with conversations from persistence,
        # and this includes child conversations.
        with self._conversations_lock:
            current_conversations = self._conversations
            self._conversations = cast(
                TrackingDict[Tuple[int, ...], object],
                TrackingDict(),
            )
            # In the conversation already processed updates
            self._conversations.update(current_conversations)
            # above might be partly overridden but that's okay since we warn about that in
            # add_handler
            self._conversations.update_no_track(
                await application.persistence.get_conversations(self.name)
            )
=======
        current_conversations = self._conversations
        self._conversations = cast(
            TrackingDict[ConversationKey, object],
            TrackingDict(),
        )
        # In the conversation already processed updates
        self._conversations.update(current_conversations)
        # above might be partly overridden but that's okay since we warn about that in
        # add_handler
        self._conversations.update_no_track(
            await application.persistence.get_conversations(self.name)
        )
>>>>>>> 424f8100

        for handler in self._child_conversations:
            await handler._initialize_persistence(  # pylint: disable=protected-access
                application=application
            )

        return self._conversations

<<<<<<< HEAD
    def _get_key(self, update: Update) -> Tuple[int, ...]:
        """Gets the chat/user/(inline)message id of the chat this update is associated with."""
=======
    def _get_key(self, update: Update) -> ConversationKey:
>>>>>>> 424f8100
        chat = update.effective_chat
        user = update.effective_user

        key: List[Union[int, str]] = []

        if self.per_chat:
            if chat is None:
                raise RuntimeError("Can't build key for update without effective chat!")
            key.append(chat.id)

        if self.per_user:
            if user is None:
                raise RuntimeError("Can't build key for update without effective user!")
            key.append(user.id)

        if self.per_message:
            if update.callback_query is None:
                raise RuntimeError("Can't build key for update without CallbackQuery!")
            if update.callback_query.inline_message_id:
                key.append(update.callback_query.inline_message_id)
            key.append(update.callback_query.message.message_id)  # type: ignore[union-attr]

        return tuple(key)

    async def _schedule_job_delayed(
        self,
        new_state: asyncio.Task,
        application: 'Application[Any, CCT, Any, Any, Any, JobQueue]',
        update: Update,
        context: CallbackContext,
        conversation_key: ConversationKey,
    ) -> None:
        try:
            effective_new_state = await new_state
        except Exception as exc:
            _logger.debug(
                'Non-blocking handler callback raised exception. Not scheduling conversation '
                'timeout.',
                exc_info=exc,
            )
            return
        return self._schedule_job(
            new_state=effective_new_state,
            application=application,
            update=update,
            context=context,
            conversation_key=conversation_key,
        )

    def _schedule_job(
        self,
        new_state: object,
        application: 'Application[Any, CCT, Any, Any, Any, JobQueue]',
        update: Update,
        context: CallbackContext,
        conversation_key: ConversationKey,
    ) -> None:
        if new_state == self.END:
            return

        try:
            # both job_queue & conversation_timeout are checked before calling _schedule_job
            j_queue = application.job_queue
            self.timeout_jobs[conversation_key] = j_queue.run_once(
                self._trigger_timeout,
                self.conversation_timeout,  # type: ignore[arg-type]
                context=_ConversationTimeoutContext(
                    conversation_key, update, application, context
                ),
            )
        except Exception as exc:
            _logger.exception("Failed to schedule timeout.", exc_info=exc)

    # pylint: disable=too-many-return-statements
    def check_update(self, update: object) -> Optional[CheckUpdateType]:
        """
        Determines whether an update should be handled by this conversation handler, and if so in
        which state the conversation currently is.

        Args:
            update (:class:`telegram.Update` | :obj:`object`): Incoming update.

        Returns:
            :obj:`bool`

        """
        if not isinstance(update, Update):
            return None
        # Ignore messages in channels
        if update.channel_post or update.edited_channel_post:
            return None
        if self.per_chat and not update.effective_chat:
            return None
        if self.per_message and not update.callback_query:
            return None
        if update.callback_query and self.per_chat and not update.callback_query.message:
            return None

        key = self._get_key(update)
        state = self._conversations.get(key)

        # Resolve promises
        if isinstance(state, PendingState):
            _logger.debug('Waiting for asyncio Task to finish ...')

            # check if promise is finished or not
            if state.done():
                res = state.resolve()
                self._update_state(res, key)
                state = self._conversations.get(key)

            # if not then handle WAITING state instead
            else:
                handlers = self.states.get(self.WAITING, [])
                for handler_ in handlers:
                    check = handler_.check_update(update)
                    if check is not None and check is not False:
                        return self.WAITING, key, handler_, check
                return None

        _logger.debug('Selecting conversation %s with state %s', str(key), str(state))

        handler: Optional[Handler] = None

        # Search entry points for a match
        if state is None or self.allow_reentry:
            for entry_point in self.entry_points:
                check = entry_point.check_update(update)
                if check is not None and check is not False:
                    handler = entry_point
                    break

            else:
                if state is None:
                    return None

        # Get the handler list for current state, if we didn't find one yet and we're still here
        if state is not None and not handler:
            for candidate in self.states.get(state, []):
                check = candidate.check_update(update)
                if check is not None and check is not False:
                    handler = candidate
                    break

            # Find a fallback handler if all other handlers fail
            else:
                for fallback in self.fallbacks:
                    check = fallback.check_update(update)
                    if check is not None and check is not False:
                        handler = fallback
                        break

                else:
                    return None

        return state, key, handler, check  # type: ignore[return-value]

    async def handle_update(  # type: ignore[override]
        self,
        update: Update,
        application: 'Application',
        check_result: CheckUpdateType,
        context: CallbackContext,
    ) -> Optional[object]:
        """Send the update to the callback for the current state and Handler

        Args:
            check_result: The result from check_update. For this handler it's a tuple of the
                conversation state, key, handler, and the handler's check result.
            update (:class:`telegram.Update`): Incoming telegram update.
            application (:class:`telegram.ext.Application`): Application that originated the
                update.
            context (:class:`telegram.ext.CallbackContext`): The context as provided by
                the application.

        """
        current_state, conversation_key, handler, handler_check_result = check_result
        raise_dp_handler_stop = False

        async with self._timeout_jobs_lock:
            # Remove the old timeout job (if present)
            timeout_job = self.timeout_jobs.pop(conversation_key, None)

            if timeout_job is not None:
                timeout_job.schedule_removal()
        try:
            # TODO handle non-blocking handlers correctly
            block = self.block and handler.block
            if block:
                new_state: object = await handler.handle_update(
                    update, application, handler_check_result, context
                )
            else:
                new_state = application.create_task(
                    coroutine=handler.handle_update(
                        update, application, handler_check_result, context
                    ),
                    update=update,
                )
        except ApplicationHandlerStop as exception:
            new_state = exception.state
            raise_dp_handler_stop = True
        async with self._timeout_jobs_lock:
            if self.conversation_timeout:
                if application.job_queue is not None:
                    # Add the new timeout job
                    # checking if the new state is self.END is done in _schedule_job
                    if isinstance(new_state, asyncio.Task):
                        application.create_task(
                            self._schedule_job_delayed(
                                new_state, application, update, context, conversation_key
                            ),
                            update=update,
                        )
                    else:
                        self._schedule_job(
                            new_state, application, update, context, conversation_key
                        )
                else:
                    warn(
                        "Ignoring `conversation_timeout` because the Application has no JobQueue.",
                    )

        if isinstance(self.map_to_parent, dict) and new_state in self.map_to_parent:
            self._update_state(self.END, conversation_key)
            if raise_dp_handler_stop:
                raise ApplicationHandlerStop(self.map_to_parent.get(new_state))
            return self.map_to_parent.get(new_state)

        if current_state != self.WAITING:
            self._update_state(new_state, conversation_key)

        if raise_dp_handler_stop:
            # Don't pass the new state here. If we're in a nested conversation, the parent is
            # expecting None as return value.
            raise ApplicationHandlerStop()
        return None

    def _update_state(self, new_state: object, key: ConversationKey) -> None:
        if new_state == self.END:
            if key in self._conversations:
                # If there is no key in conversations, nothing is done.
                del self._conversations[key]

        elif isinstance(new_state, asyncio.Task):
            self._conversations[key] = PendingState(
                old_state=self._conversations.get(key), task=new_state
            )

        elif new_state is not None:
            if new_state not in self.states:
                warn(
                    f"Handler returned state {new_state} which is unknown to the "
                    f"ConversationHandler{' ' + self.name if self.name is not None else ''}.",
                    stacklevel=2,
                )
            self._conversations[key] = new_state

    async def _trigger_timeout(self, context: CallbackContext) -> None:
        job = cast('Job', context.job)
        ctxt = cast(_ConversationTimeoutContext, job.context)

        _logger.debug(
            'Conversation timeout was triggered for conversation %s!', ctxt.conversation_key
        )

        callback_context = ctxt.callback_context

        async with self._timeout_jobs_lock:
            found_job = self.timeout_jobs.get(ctxt.conversation_key)
            if found_job is not job:
                # The timeout has been cancelled in handle_update
                return
            del self.timeout_jobs[ctxt.conversation_key]

        handlers = self.states.get(self.TIMEOUT, [])
        for handler in handlers:
            check = handler.check_update(ctxt.update)
            if check is not None and check is not False:
                try:
                    await handler.handle_update(
                        ctxt.update, ctxt.application, check, callback_context
                    )
                except ApplicationHandlerStop:
                    warn(
                        'ApplicationHandlerStop in TIMEOUT state of '
                        'ConversationHandler has no effect. Ignoring.',
                    )

        self._update_state(self.END, ctxt.conversation_key)<|MERGE_RESOLUTION|>--- conflicted
+++ resolved
@@ -315,11 +315,7 @@
         self._name = name
         self._map_to_parent = map_to_parent
 
-<<<<<<< HEAD
-        self.timeout_jobs: Dict[Tuple[int, ...], 'Job'] = {}  # TODO: figure out purpose of this
-=======
-        self.timeout_jobs: Dict[ConversationKey, 'Job'] = {}
->>>>>>> 424f8100
+        self.timeout_jobs: Dict[ConversationKey, 'Job'] = {}  # TODO: figure out purpose of this
         self._timeout_jobs_lock = asyncio.Lock()
         self._conversations: ConversationDict = {}
         self._child_conversations: Set['ConversationHandler'] = set()
@@ -540,9 +536,9 @@
     async def _initialize_persistence(
         self, application: 'Application'
     ) -> TrackingDict[ConversationKey, object]:
-        """Initializes the persistence for this handler. While this method is marked as protected,
-        we expect it to be called by the Application/parent conversations. It's just protected to
-        hide it from users.
+        """Initializes the persistence for this handler and its child conversations.
+        While this method is marked as protected, we expect it to be called by the
+        Application/parent conversations. It's just protected to hide it from users.
 
         Args:
             application (:class:`telegram.ext.Application`): The application.
@@ -554,23 +550,6 @@
                 'persistence!'
             )
 
-<<<<<<< HEAD
-        # Here we will fill the self._conversations variable with conversations from persistence,
-        # and this includes child conversations.
-        with self._conversations_lock:
-            current_conversations = self._conversations
-            self._conversations = cast(
-                TrackingDict[Tuple[int, ...], object],
-                TrackingDict(),
-            )
-            # In the conversation already processed updates
-            self._conversations.update(current_conversations)
-            # above might be partly overridden but that's okay since we warn about that in
-            # add_handler
-            self._conversations.update_no_track(
-                await application.persistence.get_conversations(self.name)
-            )
-=======
         current_conversations = self._conversations
         self._conversations = cast(
             TrackingDict[ConversationKey, object],
@@ -583,7 +562,6 @@
         self._conversations.update_no_track(
             await application.persistence.get_conversations(self.name)
         )
->>>>>>> 424f8100
 
         for handler in self._child_conversations:
             await handler._initialize_persistence(  # pylint: disable=protected-access
@@ -592,12 +570,8 @@
 
         return self._conversations
 
-<<<<<<< HEAD
-    def _get_key(self, update: Update) -> Tuple[int, ...]:
+    def _get_key(self, update: Update) -> ConversationKey:
         """Gets the chat/user/(inline)message id of the chat this update is associated with."""
-=======
-    def _get_key(self, update: Update) -> ConversationKey:
->>>>>>> 424f8100
         chat = update.effective_chat
         user = update.effective_user
 
