#!/usr/bin/env python
#
# A library that provides a Python interface to the Telegram Bot API
# Copyright (C) 2015-2022
# Leandro Toledo de Souza <devs@python-telegram-bot.org>
#
# This program is free software: you can redistribute it and/or modify
# it under the terms of the GNU Lesser Public License as published by
# the Free Software Foundation, either version 3 of the License, or
# (at your option) any later version.
#
# This program is distributed in the hope that it will be useful,
# but WITHOUT ANY WARRANTY; without even the implied warranty of
# MERCHANTABILITY or FITNESS FOR A PARTICULAR PURPOSE.  See the
# GNU Lesser Public License for more details.
#
# You should have received a copy of the GNU Lesser Public License
# along with this program.  If not, see [http://www.gnu.org/licenses/].
# pylint: disable=no-self-use
"""This module contains the ConversationHandler."""
import asyncio
import logging
import datetime
from dataclasses import dataclass
from typing import (  # pylint: disable=unused-import  # for the "Any" import
    TYPE_CHECKING,
    Dict,
    List,
    NoReturn,
    Optional,
    Union,
    Tuple,
    cast,
    ClassVar,
    Any,
    Set,
    Generic,
)

from telegram import Update
from telegram._utils.defaultvalue import DEFAULT_TRUE, DefaultValue
from telegram._utils.types import DVInput
from telegram.ext import (
    CallbackContext,
    CallbackQueryHandler,
    ChosenInlineResultHandler,
    ApplicationHandlerStop,
    Handler,
    InlineQueryHandler,
    StringCommandHandler,
    StringRegexHandler,
    TypeHandler,
    ExtBot,
)
from telegram._utils.warnings import warn
from telegram.ext._utils.trackingdict import TrackingDict
from telegram.ext._utils.types import ConversationDict, ConversationKey
from telegram.ext._utils.types import CCT

if TYPE_CHECKING:
    from telegram.ext import Application, Job, JobQueue
CheckUpdateType = Tuple[object, ConversationKey, Handler, object]

_logger = logging.getLogger(__name__)


@dataclass
class _ConversationTimeoutContext(Generic[CCT]):
    __slots__ = ('conversation_key', 'update', 'application', 'callback_context')

    conversation_key: ConversationKey
    update: Update
    application: 'Application[Any, CCT, Any, Any, Any, JobQueue]'
    callback_context: CallbackContext


@dataclass
class PendingState:
    """Thin wrapper around :class:`asyncio.Task` to handle block=False handlers. Note that this is
    a public class of this module, since :meth:`Application.update_persistence` needs to access it.
    It's still hidden from users, since this module itself is private.
    """

    __slots__ = ('task', 'old_state')

    task: asyncio.Task
    old_state: object

    def done(self) -> bool:
        return self.task.done()

    def resolve(self) -> object:
        """Returns the new state of the :class:`ConversationHandler` if available. If there was an
        exception during the task execution, then return the old state. If the returned state was
        :obj:`None`, then end the conversation.

        Raises:
            :exc:`RuntimeError`: If the current task has not yet finished.
        """
        if not self.task.done():
            raise RuntimeError('New state is not yet available')

        exc = self.task.exception()
        if exc:
            _logger.exception(
                "Task function raised exception. Falling back to old state %s",
                self.old_state,
                exc_info=exc,
            )
            return self.old_state

        res = self.task.result()
        if res is None and self.old_state is None:
            res = ConversationHandler.END

        return res


class ConversationHandler(Handler[Update, CCT]):
    """
    A handler to hold a conversation with a single or multiple users through Telegram updates by
    managing three collections of other handlers.

    Warning:
        :class:`ConversationHandler` heavily relies on incoming updates being processed one by one.
        When using this handler, :attr:`telegram.ext.Application.concurrent_updates` should be
        :obj:`False`.

    Note:
        :class:`ConversationHandler` will only accept updates that are (subclass-)instances of
        :class:`telegram.Update`. This is, because depending on the :attr:`per_user` and
        :attr:`per_chat`, :class:`ConversationHandler` relies on
        :attr:`telegram.Update.effective_user` and/or :attr:`telegram.Update.effective_chat` in
        order to determine which conversation an update should belong to. For
        :attr:`per_message=True <per_message>`, :class:`ConversationHandler` uses
        :attr:`update.callback_query.message.message_id <telegram.Message.message_id>` when
        :attr:`per_chat=True <per_chat>` and
        :attr:`update.callback_query.inline_message_id <.CallbackQuery.inline_message_id>` when
        :attr:`per_chat=False <per_chat>`. For a more detailed explanation, please see our `FAQ`_.

        Finally, :class:`ConversationHandler`, does *not* handle (edited) channel posts.

    .. _`FAQ`: https://github.com/python-telegram-bot/python-telegram-bot/wiki\
        /Frequently-Asked-Questions#what-do-the-per_-settings-in-conversation handler-do

    The first collection, a :obj:`list` named :attr:`entry_points`, is used to initiate the
    conversation, for example with a :class:`telegram.ext.CommandHandler` or
    :class:`telegram.ext.MessageHandler`.

    The second collection, a :obj:`dict` named :attr:`states`, contains the different conversation
    steps and one or more associated handlers that should be used if the user sends a message when
    the conversation with them is currently in that state. Here you can also define a state for
    :attr:`TIMEOUT` to define the behavior when :attr:`conversation_timeout` is exceeded, and a
    state for :attr:`WAITING` to define behavior when a new update is received while the previous
    :attr:`block=False <block>` handler is not finished.

    The third collection, a :obj:`list` named :attr:`fallbacks`, is used if the user is currently
    in a conversation but the state has either no associated handler or the handler that is
    associated to the state is inappropriate for the update, for example if the update contains a
    command, but a regular text message is expected. You could use this for a ``/cancel`` command
    or to let the user know their message was not recognized.

    To change the state of conversation, the callback function of a handler must return the new
    state after responding to the user. If it does not return anything (returning :obj:`None` by
    default), the state will not change. If an entry point callback function returns :obj:`None`,
    the conversation ends immediately after the execution of this callback function.
    To end the conversation, the callback function must return :attr:`END` or ``-1``. To
    handle the conversation timeout, use handler :attr:`TIMEOUT` or ``-2``.
    Finally, :class:`telegram.ext.ApplicationHandlerStop` can be used in conversations as described
    in its documentation.

    Note:
        In each of the described collections of handlers, a handler may in turn be a
        :class:`ConversationHandler`. In that case, the child :class:`ConversationHandler` should
        have the attribute :attr:`map_to_parent` which allows returning to the parent conversation
        at specified states within the child conversation.

        Note that the keys in :attr:`map_to_parent` must not appear as keys in :attr:`states`
        attribute or else the latter will be ignored. You may map :attr:`END` to one of the parents
        states to continue the parent conversation after the child conversation has ended or even
        map a state to :attr:`END` to end the *parent* conversation from within the child
        conversation. For an example on nested :class:`ConversationHandler` s, see our `examples`_.

    .. _`examples`: https://github.com/python-telegram-bot/python-telegram-bot/blob/master/examples

    Args:
        entry_points (List[:class:`telegram.ext.Handler`]): A list of :obj:`Handler` objects that
            can trigger the start of the conversation. The first handler whose :meth:`check_update`
            method returns :obj:`True` will be used. If all return :obj:`False`, the update is not
            handled.
        states (Dict[:obj:`object`, List[:class:`telegram.ext.Handler`]]): A :obj:`dict` that
            defines the different states of conversation a user can be in and one or more
            associated :obj:`Handler` objects that should be used in that state. The first handler
            whose :meth:`check_update` method returns :obj:`True` will be used.
        fallbacks (List[:class:`telegram.ext.Handler`]): A list of handlers that might be used if
            the user is in a conversation, but every handler for their current state returned
            :obj:`False` on :meth:`check_update`. The first handler which :meth:`check_update`
            method returns :obj:`True` will be used. If all return :obj:`False`, the update is not
            handled.
        allow_reentry (:obj:`bool`, optional): If set to :obj:`True`, a user that is currently in a
            conversation can restart the conversation by triggering one of the entry points.
        per_chat (:obj:`bool`, optional): If the conversation key should contain the Chat's ID.
            Default is :obj:`True`.
        per_user (:obj:`bool`, optional): If the conversation key should contain the User's ID.
            Default is :obj:`True`.
        per_message (:obj:`bool`, optional): If the conversation key should contain the Message's
            ID. Default is :obj:`False`.
        conversation_timeout (:obj:`float` | :obj:`datetime.timedelta`, optional): When this
            handler is inactive more than this timeout (in seconds), it will be automatically
            ended. If this value is ``0`` or :obj:`None` (default), there will be no timeout. The
            last received update and the corresponding :class:`context <.CallbackContext>` will be
            handled by *ALL* the handler's whose :meth:`check_update` method returns :obj:`True`
            that are in the state :attr:`ConversationHandler.TIMEOUT`.

            Note:
                 Using :paramref:`conversation_timeout` with nested conversations is currently not
                 supported. You can still try to use it, but it will likely behave differently
                 from what you expect.

        name (:obj:`str`, optional): The name for this conversation handler. Required for
            persistence.
        persistent (:obj:`bool`, optional): If the conversation's dict for this handler should be
            saved. :paramref:`name` is required and persistence has to be set in
            :attr:`Application <.Application.persistence>`.

            .. versionchanged:: 14.0
                Was previously named as ``persistence``.
        map_to_parent (Dict[:obj:`object`, :obj:`object`], optional): A :obj:`dict` that can be
            used to instruct a child conversation handler to transition into a mapped state on
            its parent conversation handler in place of a specified nested state.
        block (:obj:`bool`, optional): Pass :obj:`False` to *overrule* the
            :attr:`Handler.block` setting of all handlers (in :attr:`entry_points`,
            :attr:`states` and :attr:`fallbacks`).
            By default the handlers setting and :attr:`telegram.ext.Defaults.block` will be
            respected (in that order).

            .. versionadded:: 13.2
            .. versionchanged:: 14.0
                No longer *overrides* the handlers settings.

    Raises:
        :exc:`ValueError`: If :paramref:`persistent` is used but :paramref:`name` was not set, or
            when :attr:`per_message`, :attr:`per_chat`, :attr:`per_user` are all :obj:`False`.

    Attributes:
<<<<<<< HEAD
        persistent (:obj:`bool`): Optional. If the conversation's dict for this handler should be
            saved. :attr:`name` is required and persistence has to be set in
            :attr:`Application <.Application.persistence>`.
        block (:obj:`bool`): Determines whether the callback will run asynchronously.
=======
        persistent (:obj:`bool`): Optional. If the conversations dict for this handler should be
            saved. Name is required and persistence has to be set in :class:`telegram.ext.Updater`
        block (:obj:`bool`): Determines whether the callback will run asynchronously. Always
            :obj:`True` since conversation handlers handle any non-blocking callbacks internally.
>>>>>>> 0f69b021

            .. versionadded:: 13.2

    """

    __slots__ = (
        '_allow_reentry',
        '_block',
        '_child_conversations',
        '_conversation_timeout',
        '_conversations',
        '_entry_points',
        '_fallbacks',
        '_map_to_parent',
        '_name',
        '_per_chat',
        '_per_message',
        '_per_user',
        '_states',
        '_timeout_jobs_lock',
        'persistent',
        'timeout_jobs',
    )

    END: ClassVar[int] = -1
    """:obj:`int`: Used as a constant to return when a conversation is ended."""
    TIMEOUT: ClassVar[int] = -2
    """:obj:`int`: Used as a constant to handle state when a conversation is timed out
    (exceeded :attr:`conversation_timeout`).
    """
    WAITING: ClassVar[int] = -3
    """:obj:`int`: Used as a constant to handle state when a conversation is still waiting on the
    previous :attr:`block=False <block>` handler to finish."""
    # pylint: disable=super-init-not-called
    def __init__(
        self,
        entry_points: List[Handler[Update, CCT]],
        states: Dict[object, List[Handler[Update, CCT]]],
        fallbacks: List[Handler[Update, CCT]],
        allow_reentry: bool = False,
        per_chat: bool = True,
        per_user: bool = True,
        per_message: bool = False,
        conversation_timeout: Union[float, datetime.timedelta] = None,
        name: str = None,
        persistent: bool = False,
        map_to_parent: Dict[object, object] = None,
        block: DVInput[bool] = DEFAULT_TRUE,
    ):
        # these imports need to be here because of circular import error otherwise
        from telegram.ext import (  # pylint: disable=import-outside-toplevel
            ShippingQueryHandler,
            PreCheckoutQueryHandler,
            PollHandler,
            PollAnswerHandler,
        )

        # self.block is what the Application checks and we want it to always run CH in a blocking
        # way so that CH can take care of any non-blocking logic internally
        self.block = True
        # Store the actual setting in a protected variable instead
        self._block = block

        self._entry_points = entry_points
        self._states = states
        self._fallbacks = fallbacks

        self._allow_reentry = allow_reentry
        self._per_user = per_user
        self._per_chat = per_chat
        self._per_message = per_message
        self._conversation_timeout = conversation_timeout
        self._name = name
        self._map_to_parent = map_to_parent

        self.timeout_jobs: Dict[ConversationKey, 'Job'] = {}  # TODO: figure out purpose of this
        self._timeout_jobs_lock = asyncio.Lock()
        self._conversations: ConversationDict = {}
        self._child_conversations: Set['ConversationHandler'] = set()

        if persistent and not self.name:
            raise ValueError("Conversations can't be persistent when handler is unnamed.")
        self.persistent: bool = persistent

        if not any((self.per_user, self.per_chat, self.per_message)):
            raise ValueError("'per_user', 'per_chat' and 'per_message' can't all be 'False'")

        if self.per_message and not self.per_chat:
            warn(
                "If 'per_message=True' is used, 'per_chat=True' should also be used, "
                "since message IDs are not globally unique.",
                stacklevel=2,
            )

        all_handlers: List[Handler] = []
        all_handlers.extend(entry_points)
        all_handlers.extend(fallbacks)

        for state_handlers in states.values():
            all_handlers.extend(state_handlers)

        self._child_conversations.update(
            handler for handler in all_handlers if isinstance(handler, ConversationHandler)
        )

        # this link will be added to all warnings tied to per_* setting
        per_faq_link = (
            " Read this FAQ entry to learn more about the per_* settings: "
            "https://github.com/python-telegram-bot/python-telegram-bot/wiki"
            "/Frequently-Asked-Questions#what-do-the-per_-settings-in-conversation handler-do."
        )

        # this loop is going to warn the user about handlers which can work unexpectedly
        # in conversations
        for handler in all_handlers:
            if self.block:
                handler.block = True

            if isinstance(handler, (StringCommandHandler, StringRegexHandler)):
                warn(
                    "The `ConversationHandler` only handles updates of type `telegram.Update`. "
                    f"{handler.__class__.__name__} handles updates of type `str`.",
                    stacklevel=2,
                )
            elif isinstance(handler, TypeHandler) and not issubclass(handler.type, Update):
                warn(
                    "The `ConversationHandler` only handles updates of type `telegram.Update`."
                    f" The TypeHandler is set to handle {handler.type.__name__}.",
                    stacklevel=2,
                )
            elif isinstance(handler, PollHandler):
                warn(
                    "PollHandler will never trigger in a conversation since it has no information "
                    "about the chat or the user who voted in it. Do you mean the "
                    "`PollAnswerHandler`?",
                    stacklevel=2,
                )

            elif self.per_chat and (
                isinstance(
                    handler,
                    (
                        ShippingQueryHandler,
                        InlineQueryHandler,
                        ChosenInlineResultHandler,
                        PreCheckoutQueryHandler,
                        PollAnswerHandler,
                    ),
                )
            ):
                warn(
                    f"Updates handled by {handler.__class__.__name__} only have information about "
                    f"the user, so this handler won't ever be triggered if `per_chat=True`."
                    f"{per_faq_link}",
                    stacklevel=2,
                )

            elif self.per_message and not isinstance(handler, CallbackQueryHandler):
                warn(
                    "If 'per_message=True', all entry points, state handlers, and fallbacks"
                    " must be 'CallbackQueryHandler', since no other handlers "
                    f"have a message context.{per_faq_link}",
                    stacklevel=2,
                )
            elif not self.per_message and isinstance(handler, CallbackQueryHandler):
                warn(
                    "If 'per_message=False', 'CallbackQueryHandler' will not be "
                    f"tracked for every message.{per_faq_link}",
                    stacklevel=2,
                )

            if self.conversation_timeout and isinstance(handler, self.__class__):
                warn(
                    "Using `conversation_timeout` with nested conversations is currently not "
                    "supported. You can still try to use it, but it will likely behave "
                    "differently from what you expect.",
                    stacklevel=2,
                )

    @property
    def entry_points(self) -> List[Handler]:
        """List[:class:`telegram.ext.Handler`]: A list of :obj:`Handler` objects that can trigger
        the start of the conversation.
        """
        return self._entry_points

    @entry_points.setter
    def entry_points(self, value: object) -> NoReturn:
        raise AttributeError(
            "You can not assign a new value to entry_points after initialization."
        )

    @property
    def states(self) -> Dict[object, List[Handler]]:
        """Dict[:obj:`object`, List[:class:`telegram.ext.Handler`]]: A :obj:`dict` that
        defines the different states of conversation a user can be in and one or more
        associated :obj:`Handler` objects that should be used in that state.
        """
        return self._states

    @states.setter
    def states(self, value: object) -> NoReturn:
        raise AttributeError("You can not assign a new value to states after initialization.")

    @property
    def fallbacks(self) -> List[Handler]:
        """List[:class:`telegram.ext.Handler`]: A list of handlers that might be used if
        the user is in a conversation, but every handler for their current state returned
        :obj:`False` on :meth:`check_update`.
        """
        return self._fallbacks

    @fallbacks.setter
    def fallbacks(self, value: object) -> NoReturn:
        raise AttributeError("You can not assign a new value to fallbacks after initialization.")

    @property
    def allow_reentry(self) -> bool:
        """:obj:`bool`: Determines if a user can restart a conversation with an entry point."""
        return self._allow_reentry

    @allow_reentry.setter
    def allow_reentry(self, value: object) -> NoReturn:
        raise AttributeError(
            "You can not assign a new value to allow_reentry after initialization."
        )

    @property
    def per_user(self) -> bool:
        """:obj:`bool`: If the conversation key should contain the User's ID."""
        return self._per_user

    @per_user.setter
    def per_user(self, value: object) -> NoReturn:
        raise AttributeError("You can not assign a new value to per_user after initialization.")

    @property
    def per_chat(self) -> bool:
        """:obj:`bool`: If the conversation key should contain the Chat's ID."""
        return self._per_chat

    @per_chat.setter
    def per_chat(self, value: object) -> NoReturn:
        raise AttributeError("You can not assign a new value to per_chat after initialization.")

    @property
    def per_message(self) -> bool:
        """:obj:`bool`: If the conversation key should contain the message's ID."""
        return self._per_message

    @per_message.setter
    def per_message(self, value: object) -> NoReturn:
        raise AttributeError("You can not assign a new value to per_message after initialization.")

    @property
    def conversation_timeout(
        self,
    ) -> Optional[Union[float, datetime.timedelta]]:
        """:obj:`float` | :obj:`datetime.timedelta`: Optional. When this
        handler is inactive more than this timeout (in seconds), it will be automatically
        ended.
        """
        return self._conversation_timeout

    @conversation_timeout.setter
    def conversation_timeout(self, value: object) -> NoReturn:
        raise AttributeError(
            "You can not assign a new value to conversation_timeout after initialization."
        )

    @property
    def name(self) -> Optional[str]:
        """:obj:`str`: Optional. The name for this :class:`ConversationHandler`."""
        return self._name

    @name.setter
    def name(self, value: object) -> NoReturn:
        raise AttributeError("You can not assign a new value to name after initialization.")

    @property
    def map_to_parent(self) -> Optional[Dict[object, object]]:
        """Dict[:obj:`object`, :obj:`object`]: Optional. A :obj:`dict` that can be
        used to instruct a nested :class:`ConversationHandler` to transition into a mapped state on
        its parent :class:`ConversationHandler` in place of a specified nested state.
        """
        return self._map_to_parent

    @map_to_parent.setter
    def map_to_parent(self, value: object) -> NoReturn:
        raise AttributeError(
            "You can not assign a new value to map_to_parent after initialization."
        )

    async def _initialize_persistence(
        self, application: 'Application'
    ) -> TrackingDict[ConversationKey, object]:
        """Initializes the persistence for this handler and its child conversations.
        While this method is marked as protected, we expect it to be called by the
        Application/parent conversations. It's just protected to hide it from users.

        Args:
            application (:class:`telegram.ext.Application`): The application.

        """
        if not (self.persistent and self.name and application.persistence):
            raise RuntimeError(
                'This handler is not persistent, has no name or the application has no '
                'persistence!'
            )

        current_conversations = self._conversations
        self._conversations = cast(
            TrackingDict[ConversationKey, object],
            TrackingDict(),
        )
        # In the conversation already processed updates
        self._conversations.update(current_conversations)
        # above might be partly overridden but that's okay since we warn about that in
        # add_handler
        self._conversations.update_no_track(
            await application.persistence.get_conversations(self.name)
        )

        for handler in self._child_conversations:
            await handler._initialize_persistence(  # pylint: disable=protected-access
                application=application
            )

        return self._conversations

    def _get_key(self, update: Update) -> ConversationKey:
        """Gets the chat/user/(inline)message id of the chat this update is associated with."""
        chat = update.effective_chat
        user = update.effective_user

        key: List[Union[int, str]] = []

        if self.per_chat:
            if chat is None:
                raise RuntimeError("Can't build key for update without effective chat!")
            key.append(chat.id)

        if self.per_user:
            if user is None:
                raise RuntimeError("Can't build key for update without effective user!")
            key.append(user.id)

        if self.per_message:
            if update.callback_query is None:
                raise RuntimeError("Can't build key for update without CallbackQuery!")
            if update.callback_query.inline_message_id:
                key.append(update.callback_query.inline_message_id)
            key.append(update.callback_query.message.message_id)  # type: ignore[union-attr]

        return tuple(key)

    async def _schedule_job_delayed(
        self,
        new_state: asyncio.Task,
        application: 'Application[Any, CCT, Any, Any, Any, JobQueue]',
        update: Update,
        context: CallbackContext,
        conversation_key: ConversationKey,
    ) -> None:
        try:
            effective_new_state = await new_state
        except Exception as exc:
            _logger.debug(
                'Non-blocking handler callback raised exception. Not scheduling conversation '
                'timeout.',
                exc_info=exc,
            )
            return
        return self._schedule_job(
            new_state=effective_new_state,
            application=application,
            update=update,
            context=context,
            conversation_key=conversation_key,
        )

    def _schedule_job(
        self,
        new_state: object,
        application: 'Application[Any, CCT, Any, Any, Any, JobQueue]',
        update: Update,
        context: CallbackContext,
        conversation_key: ConversationKey,
    ) -> None:
        if new_state == self.END:
            return

        try:
            # both job_queue & conversation_timeout are checked before calling _schedule_job
            j_queue = application.job_queue
            self.timeout_jobs[conversation_key] = j_queue.run_once(
                self._trigger_timeout,
                self.conversation_timeout,  # type: ignore[arg-type]
                context=_ConversationTimeoutContext(
                    conversation_key, update, application, context
                ),
            )
        except Exception as exc:
            _logger.exception("Failed to schedule timeout.", exc_info=exc)

    # pylint: disable=too-many-return-statements
    def check_update(self, update: object) -> Optional[CheckUpdateType]:
        """
        Determines whether an update should be handled by this conversation handler, and if so in
        which state the conversation currently is.

        Args:
            update (:class:`telegram.Update` | :obj:`object`): Incoming update.

        Returns:
            :obj:`bool`

        """
        if not isinstance(update, Update):
            return None
        # Ignore messages in channels
        if update.channel_post or update.edited_channel_post:
            return None
        if self.per_chat and not update.effective_chat:
            return None
        if self.per_message and not update.callback_query:
            return None
        if update.callback_query and self.per_chat and not update.callback_query.message:
            return None

        key = self._get_key(update)
        state = self._conversations.get(key)

        # Resolve promises
        if isinstance(state, PendingState):
            _logger.debug('Waiting for asyncio Task to finish ...')

            # check if promise is finished or not
            if state.done():
                res = state.resolve()
                self._update_state(res, key)
                state = self._conversations.get(key)

            # if not then handle WAITING state instead
            else:
                handlers = self.states.get(self.WAITING, [])
                for handler_ in handlers:
                    check = handler_.check_update(update)
                    if check is not None and check is not False:
                        return self.WAITING, key, handler_, check
                return None

        _logger.debug('Selecting conversation %s with state %s', str(key), str(state))

        handler: Optional[Handler] = None

        # Search entry points for a match
        if state is None or self.allow_reentry:
            for entry_point in self.entry_points:
                check = entry_point.check_update(update)
                if check is not None and check is not False:
                    handler = entry_point
                    break

            else:
                if state is None:
                    return None

        # Get the handler list for current state, if we didn't find one yet and we're still here
        if state is not None and not handler:
            for candidate in self.states.get(state, []):
                check = candidate.check_update(update)
                if check is not None and check is not False:
                    handler = candidate
                    break

            # Find a fallback handler if all other handlers fail
            else:
                for fallback in self.fallbacks:
                    check = fallback.check_update(update)
                    if check is not None and check is not False:
                        handler = fallback
                        break

                else:
                    return None

        return state, key, handler, check  # type: ignore[return-value]

    async def handle_update(  # type: ignore[override]
        self,
        update: Update,
        application: 'Application',
        check_result: CheckUpdateType,
        context: CallbackContext,
    ) -> Optional[object]:
        """Send the update to the callback for the current state and Handler

        Args:
            check_result: The result from check_update. For this handler it's a tuple of the
                conversation state, key, handler, and the handler's check result.
            update (:class:`telegram.Update`): Incoming telegram update.
            application (:class:`telegram.ext.Application`): Application that originated the
                update.
            context (:class:`telegram.ext.CallbackContext`): The context as provided by
                the application.

        """
        current_state, conversation_key, handler, handler_check_result = check_result
        raise_dp_handler_stop = False

        async with self._timeout_jobs_lock:
            # Remove the old timeout job (if present)
            timeout_job = self.timeout_jobs.pop(conversation_key, None)

            if timeout_job is not None:
                timeout_job.schedule_removal()

        # Resolution order of "block":
        # 1. Setting of the ConversationHandler
        # 2. Setting of the selected handler
        # 3. Default values of the bot
        if self._block is not DEFAULT_TRUE:
            # CHs block-setting has highest priority
            block = self._block
        else:
            if handler.block is not DEFAULT_TRUE:
                block = handler.block
            elif isinstance(application.bot, ExtBot) and application.bot.defaults is not None:
                block = application.bot.defaults.block
            else:
                block = DefaultValue.get_value(handler.block)

        try:
            if block:
                new_state: object = await handler.handle_update(
                    update, application, handler_check_result, context
                )
            else:
                new_state = application.create_task(
                    coroutine=handler.handle_update(
                        update, application, handler_check_result, context
                    ),
                    update=update,
                )
        except ApplicationHandlerStop as exception:
            new_state = exception.state
            raise_dp_handler_stop = True
        async with self._timeout_jobs_lock:
            if self.conversation_timeout:
                if application.job_queue is not None:
                    # Add the new timeout job
                    # checking if the new state is self.END is done in _schedule_job
                    if isinstance(new_state, asyncio.Task):
                        application.create_task(
                            self._schedule_job_delayed(
                                new_state, application, update, context, conversation_key
                            ),
                            update=update,
                        )
                    else:
                        self._schedule_job(
                            new_state, application, update, context, conversation_key
                        )
                else:
                    warn(
                        "Ignoring `conversation_timeout` because the Application has no JobQueue.",
                    )

        if isinstance(self.map_to_parent, dict) and new_state in self.map_to_parent:
            self._update_state(self.END, conversation_key)
            if raise_dp_handler_stop:
                raise ApplicationHandlerStop(self.map_to_parent.get(new_state))
            return self.map_to_parent.get(new_state)

        if current_state != self.WAITING:
            self._update_state(new_state, conversation_key)

        if raise_dp_handler_stop:
            # Don't pass the new state here. If we're in a nested conversation, the parent is
            # expecting None as return value.
            raise ApplicationHandlerStop()
        # Signals a possible parent conversation to stay in the current state
        return None

    def _update_state(self, new_state: object, key: ConversationKey) -> None:
        if new_state == self.END:
            if key in self._conversations:
                # If there is no key in conversations, nothing is done.
                del self._conversations[key]

        elif isinstance(new_state, asyncio.Task):
            self._conversations[key] = PendingState(
                old_state=self._conversations.get(key), task=new_state
            )

        elif new_state is not None:
            if new_state not in self.states:
                warn(
                    f"Handler returned state {new_state} which is unknown to the "
                    f"ConversationHandler{' ' + self.name if self.name is not None else ''}.",
                    stacklevel=2,
                )
            self._conversations[key] = new_state

    async def _trigger_timeout(self, context: CallbackContext) -> None:
        job = cast('Job', context.job)
        ctxt = cast(_ConversationTimeoutContext, job.context)

        _logger.debug(
            'Conversation timeout was triggered for conversation %s!', ctxt.conversation_key
        )

        callback_context = ctxt.callback_context

        async with self._timeout_jobs_lock:
            found_job = self.timeout_jobs.get(ctxt.conversation_key)
            if found_job is not job:
                # The timeout has been cancelled in handle_update
                return
            del self.timeout_jobs[ctxt.conversation_key]

        handlers = self.states.get(self.TIMEOUT, [])
        for handler in handlers:
            check = handler.check_update(ctxt.update)
            if check is not None and check is not False:
                try:
                    await handler.handle_update(
                        ctxt.update, ctxt.application, check, callback_context
                    )
                except ApplicationHandlerStop:
                    warn(
                        'ApplicationHandlerStop in TIMEOUT state of '
                        'ConversationHandler has no effect. Ignoring.',
                    )

        self._update_state(self.END, ctxt.conversation_key)<|MERGE_RESOLUTION|>--- conflicted
+++ resolved
@@ -243,17 +243,11 @@
             when :attr:`per_message`, :attr:`per_chat`, :attr:`per_user` are all :obj:`False`.
 
     Attributes:
-<<<<<<< HEAD
         persistent (:obj:`bool`): Optional. If the conversation's dict for this handler should be
             saved. :attr:`name` is required and persistence has to be set in
             :attr:`Application <.Application.persistence>`.
-        block (:obj:`bool`): Determines whether the callback will run asynchronously.
-=======
-        persistent (:obj:`bool`): Optional. If the conversations dict for this handler should be
-            saved. Name is required and persistence has to be set in :class:`telegram.ext.Updater`
         block (:obj:`bool`): Determines whether the callback will run asynchronously. Always
             :obj:`True` since conversation handlers handle any non-blocking callbacks internally.
->>>>>>> 0f69b021
 
             .. versionadded:: 13.2
 
