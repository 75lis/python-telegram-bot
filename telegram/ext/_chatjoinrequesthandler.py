--- conflicted
+++ resolved
@@ -29,11 +29,7 @@
     """Handler class to handle Telegram updates that contain a chat join request.
 
     Warning:
-<<<<<<< HEAD
-        When setting ``block`` to :obj:`True`, you cannot rely on adding custom
-=======
-        When setting :paramref:`run_async` to :obj:`True`, you cannot rely on adding custom
->>>>>>> dea487bb
+        When setting :paramref:`block` to :obj:`True`, you cannot rely on adding custom
         attributes to :class:`telegram.ext.CallbackContext`. See its docs for more info.
 
     .. versionadded:: 13.8
