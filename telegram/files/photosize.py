--- conflicted
+++ resolved
@@ -79,13 +79,9 @@
 
         self._id_attrs = (self.file_unique_id,)
 
-<<<<<<< HEAD
-    async def get_file(self, timeout: float = None, api_kwargs: JSONDict = None) -> 'File':
-=======
-    def get_file(
+    async def get_file(
         self, timeout: ODVInput[float] = DEFAULT_NONE, api_kwargs: JSONDict = None
     ) -> 'File':
->>>>>>> e9c01c77
         """Convenience wrapper over :attr:`telegram.Bot.get_file`
 
         For the documentation of the arguments, please see :meth:`telegram.Bot.get_file`.
