--- conflicted
+++ resolved
@@ -245,20 +245,17 @@
         assert message.caption == test_markdown_string
         assert message.caption_markdown == escape_markdown(test_markdown_string)
 
-<<<<<<< HEAD
+    @flaky(3, 1)
+    @pytest.mark.asyncio
+    @pytest.mark.parametrize('default_bot', [{'protect_content': True}], indirect=True)
+    async def test_send_video_default_protect_content(self, chat_id, default_bot, video):
+        protected = await default_bot.send_video(chat_id, video)
+        assert protected.has_protected_content
+        unprotected = await default_bot.send_video(chat_id, video, protect_content=False)
+        assert not unprotected.has_protected_content
+
     @pytest.mark.asyncio
     async def test_send_video_local_files(self, monkeypatch, bot, chat_id):
-=======
-    @flaky(3, 1)
-    @pytest.mark.parametrize('default_bot', [{'protect_content': True}], indirect=True)
-    def test_send_video_default_protect_content(self, chat_id, default_bot, video):
-        protected = default_bot.send_video(chat_id, video)
-        assert protected.has_protected_content
-        unprotected = default_bot.send_video(chat_id, video, protect_content=False)
-        assert not unprotected.has_protected_content
-
-    def test_send_video_local_files(self, monkeypatch, bot, chat_id):
->>>>>>> a36e1f34
         # For just test that the correct paths are passed as we have no local bot API set up
         test_flag = False
         file = data_file('telegram.jpg')
