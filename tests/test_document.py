#!/usr/bin/env python
#
# A library that provides a Python interface to the Telegram Bot API
# Copyright (C) 2015-2022
# Leandro Toledo de Souza <devs@python-telegram-bot.org>
#
# This program is free software: you can redistribute it and/or modify
# it under the terms of the GNU Lesser Public License as published by
# the Free Software Foundation, either version 3 of the License, or
# (at your option) any later version.
#
# This program is distributed in the hope that it will be useful,
# but WITHOUT ANY WARRANTY; without even the implied warranty of
# MERCHANTABILITY or FITNESS FOR A PARTICULAR PURPOSE.  See the
# GNU Lesser Public License for more details.
#
# You should have received a copy of the GNU Lesser Public License
# along with this program.  If not, see [http://www.gnu.org/licenses/].
import os
from pathlib import Path

import pytest
from flaky import flaky

from telegram import Document, PhotoSize, Voice, MessageEntity, Bot
from telegram.error import BadRequest, TelegramError
from telegram.helpers import escape_markdown
from telegram.request import RequestData
from tests.conftest import (
    check_shortcut_signature,
    check_shortcut_call,
    check_defaults_handling,
    data_file,
)


@pytest.fixture(scope='function')
def document_file():
    f = data_file('telegram.png').open('rb')
    yield f
    f.close()


@pytest.fixture(scope='class')
@pytest.mark.asyncio
async def document(bot, chat_id):
    with data_file('telegram.png').open('rb') as f:
        return (await bot.send_document(chat_id, document=f, read_timeout=50)).document


class TestDocument:
    caption = 'DocumentTest - *Caption*'
    document_file_url = 'https://python-telegram-bot.org/static/testfiles/telegram.gif'
    file_size = 12948
    mime_type = 'image/png'
    file_name = 'telegram.png'
    thumb_file_size = 8090
    thumb_width = 300
    thumb_height = 300
    document_file_id = '5a3128a4d2a04750b5b58397f3b5e812'
    document_file_unique_id = 'adc3145fd2e84d95b64d68eaa22aa33e'

    def test_creation(self, document):
        assert isinstance(document, Document)
        assert isinstance(document.file_id, str)
        assert isinstance(document.file_unique_id, str)
        assert document.file_id != ''
        assert document.file_unique_id != ''

    def test_expected_values(self, document):
        assert document.file_size == self.file_size
        assert document.mime_type == self.mime_type
        assert document.file_name == self.file_name
        assert document.thumb.file_size == self.thumb_file_size
        assert document.thumb.width == self.thumb_width
        assert document.thumb.height == self.thumb_height

    @flaky(3, 1)
    @pytest.mark.asyncio
    async def test_send_all_args(self, bot, chat_id, document_file, document, thumb_file):
        message = await bot.send_document(
            chat_id,
            document=document_file,
            caption=self.caption,
            disable_notification=False,
            protect_content=True,
            filename='telegram_custom.png',
            parse_mode='Markdown',
            thumb=thumb_file,
        )

        assert isinstance(message.document, Document)
        assert isinstance(message.document.file_id, str)
        assert message.document.file_id != ''
        assert isinstance(message.document.file_unique_id, str)
        assert message.document.file_unique_id != ''
        assert isinstance(message.document.thumb, PhotoSize)
        assert message.document.file_name == 'telegram_custom.png'
        assert message.document.mime_type == document.mime_type
        assert message.document.file_size == document.file_size
        assert message.caption == self.caption.replace('*', '')
        assert message.document.thumb.width == self.thumb_width
        assert message.document.thumb.height == self.thumb_height
        assert message.has_protected_content

    @flaky(3, 1)
    @pytest.mark.asyncio
    async def test_get_and_download(self, bot, document):
        path = Path('telegram.png')
        if path.is_file():
            path.unlink()

        new_file = await bot.get_file(document.file_id)

        assert new_file.file_size == document.file_size
        assert new_file.file_id == document.file_id
        assert new_file.file_unique_id == document.file_unique_id
        assert new_file.file_path.startswith('https://')

        await new_file.download('telegram.png')

        assert path.is_file()

    @flaky(3, 1)
    @pytest.mark.asyncio
    async def test_send_url_gif_file(self, bot, chat_id):
        message = await bot.send_document(chat_id, self.document_file_url)

        document = message.document

        assert isinstance(document, Document)
        assert isinstance(document.file_id, str)
        assert document.file_id != ''
        assert isinstance(message.document.file_unique_id, str)
        assert message.document.file_unique_id != ''
        assert isinstance(document.thumb, PhotoSize)
        assert document.file_name == 'telegram.gif'
        assert document.mime_type == 'image/gif'
        assert document.file_size == 3878

    @flaky(3, 1)
    @pytest.mark.asyncio
    async def test_send_resend(self, bot, chat_id, document):
        message = await bot.send_document(chat_id=chat_id, document=document.file_id)

        assert message.document == document

    @pytest.mark.parametrize('disable_content_type_detection', [True, False, None])
    @pytest.mark.asyncio
    async def test_send_with_document(
        self, monkeypatch, bot, chat_id, document, disable_content_type_detection
    ):
        async def make_assertion(url, request_data: RequestData, *args, **kwargs):
            data = request_data.parameters
            type_detection = (
                data.get('disable_content_type_detection') == disable_content_type_detection
            )
            return data['document'] == document.file_id and type_detection

        monkeypatch.setattr(bot.request, 'post', make_assertion)

        message = await bot.send_document(
            document=document,
            chat_id=chat_id,
            disable_content_type_detection=disable_content_type_detection,
        )

        assert message

    @flaky(3, 1)
    @pytest.mark.asyncio
    async def test_send_document_caption_entities(self, bot, chat_id, document):
        test_string = 'Italic Bold Code'
        entities = [
            MessageEntity(MessageEntity.ITALIC, 0, 6),
            MessageEntity(MessageEntity.ITALIC, 7, 4),
            MessageEntity(MessageEntity.ITALIC, 12, 4),
        ]
        message = await bot.send_document(
            chat_id, document, caption=test_string, caption_entities=entities
        )

        assert message.caption == test_string
        assert message.caption_entities == entities

    @flaky(3, 1)
    @pytest.mark.parametrize('default_bot', [{'parse_mode': 'Markdown'}], indirect=True)
    @pytest.mark.asyncio
    async def test_send_document_default_parse_mode_1(self, default_bot, chat_id, document):
        test_string = 'Italic Bold Code'
        test_markdown_string = '_Italic_ *Bold* `Code`'

        message = await default_bot.send_document(chat_id, document, caption=test_markdown_string)
        assert message.caption_markdown == test_markdown_string
        assert message.caption == test_string

    @flaky(3, 1)
    @pytest.mark.parametrize('default_bot', [{'parse_mode': 'Markdown'}], indirect=True)
    @pytest.mark.asyncio
    async def test_send_document_default_parse_mode_2(self, default_bot, chat_id, document):
        test_markdown_string = '_Italic_ *Bold* `Code`'

        message = await default_bot.send_document(
            chat_id, document, caption=test_markdown_string, parse_mode=None
        )
        assert message.caption == test_markdown_string
        assert message.caption_markdown == escape_markdown(test_markdown_string)

    @flaky(3, 1)
    @pytest.mark.parametrize('default_bot', [{'parse_mode': 'Markdown'}], indirect=True)
    @pytest.mark.asyncio
    async def test_send_document_default_parse_mode_3(self, default_bot, chat_id, document):
        test_markdown_string = '_Italic_ *Bold* `Code`'

        message = await default_bot.send_document(
            chat_id, document, caption=test_markdown_string, parse_mode='HTML'
        )
        assert message.caption == test_markdown_string
        assert message.caption_markdown == escape_markdown(test_markdown_string)

    @flaky(3, 1)
    @pytest.mark.parametrize(
        'default_bot,custom',
        [
            ({'allow_sending_without_reply': True}, None),
            ({'allow_sending_without_reply': False}, None),
            ({'allow_sending_without_reply': False}, True),
        ],
        indirect=['default_bot'],
    )
    @pytest.mark.asyncio
    async def test_send_document_default_allow_sending_without_reply(
        self, default_bot, chat_id, document, custom
    ):
        reply_to_message = await default_bot.send_message(chat_id, 'test')
        await reply_to_message.delete()
        if custom is not None:
            message = await default_bot.send_document(
                chat_id,
                document,
                allow_sending_without_reply=custom,
                reply_to_message_id=reply_to_message.message_id,
            )
            assert message.reply_to_message is None
        elif default_bot.defaults.allow_sending_without_reply:
            message = await default_bot.send_document(
                chat_id, document, reply_to_message_id=reply_to_message.message_id
            )
            assert message.reply_to_message is None
        else:
            with pytest.raises(BadRequest, match='message not found'):
                await default_bot.send_document(
                    chat_id, document, reply_to_message_id=reply_to_message.message_id
                )

<<<<<<< HEAD
    @pytest.mark.asyncio
    async def test_send_document_local_files(self, monkeypatch, bot, chat_id):
=======
    @flaky(3, 1)
    @pytest.mark.parametrize('default_bot', [{'protect_content': True}], indirect=True)
    def test_send_document_default_protect_content(self, chat_id, default_bot, document):
        protected = default_bot.send_document(chat_id, document)
        assert protected.has_protected_content
        unprotected = default_bot.send_document(chat_id, document, protect_content=False)
        assert not unprotected.has_protected_content

    def test_send_document_local_files(self, monkeypatch, bot, chat_id):
>>>>>>> a36e1f34
        # For just test that the correct paths are passed as we have no local bot API set up
        test_flag = False
        file = data_file('telegram.jpg')
        expected = file.as_uri()

        async def make_assertion(_, data, *args, **kwargs):
            nonlocal test_flag
            test_flag = data.get('document') == expected and data.get('thumb') == expected

        monkeypatch.setattr(bot, '_post', make_assertion)
        await bot.send_document(chat_id, file, thumb=file)
        assert test_flag

    def test_de_json(self, bot, document):
        json_dict = {
            'file_id': self.document_file_id,
            'file_unique_id': self.document_file_unique_id,
            'thumb': document.thumb.to_dict(),
            'file_name': self.file_name,
            'mime_type': self.mime_type,
            'file_size': self.file_size,
        }
        test_document = Document.de_json(json_dict, bot)

        assert test_document.file_id == self.document_file_id
        assert test_document.file_unique_id == self.document_file_unique_id
        assert test_document.thumb == document.thumb
        assert test_document.file_name == self.file_name
        assert test_document.mime_type == self.mime_type
        assert test_document.file_size == self.file_size

    def test_to_dict(self, document):
        document_dict = document.to_dict()

        assert isinstance(document_dict, dict)
        assert document_dict['file_id'] == document.file_id
        assert document_dict['file_unique_id'] == document.file_unique_id
        assert document_dict['file_name'] == document.file_name
        assert document_dict['mime_type'] == document.mime_type
        assert document_dict['file_size'] == document.file_size

    @flaky(3, 1)
    @pytest.mark.asyncio
    async def test_error_send_empty_file(self, bot, chat_id):
        with open(os.devnull, 'rb') as f:
            with pytest.raises(TelegramError):
                await bot.send_document(chat_id=chat_id, document=f)

    @flaky(3, 1)
    @pytest.mark.asyncio
    async def test_error_send_empty_file_id(self, bot, chat_id):
        with pytest.raises(TelegramError):
            await bot.send_document(chat_id=chat_id, document='')

    @pytest.mark.asyncio
    async def test_error_send_without_required_args(self, bot, chat_id):
        with pytest.raises(TypeError):
            await bot.send_document(chat_id=chat_id)

    @pytest.mark.asyncio
    async def test_get_file_instance_method(self, monkeypatch, document):
        async def make_assertion(*_, **kwargs):
            return kwargs['file_id'] == document.file_id

        assert check_shortcut_signature(Document.get_file, Bot.get_file, ['file_id'], [])
        assert await check_shortcut_call(document.get_file, document.get_bot(), 'get_file')
        assert await check_defaults_handling(document.get_file, document.get_bot())

        monkeypatch.setattr(document.get_bot(), 'get_file', make_assertion)
        assert await document.get_file()

    def test_equality(self, document):
        a = Document(document.file_id, document.file_unique_id)
        b = Document('', document.file_unique_id)
        d = Document('', '')
        e = Voice(document.file_id, document.file_unique_id, 0)

        assert a == b
        assert hash(a) == hash(b)
        assert a is not b

        assert a != d
        assert hash(a) != hash(d)

        assert a != e
        assert hash(a) != hash(e)<|MERGE_RESOLUTION|>--- conflicted
+++ resolved
@@ -253,20 +253,17 @@
                     chat_id, document, reply_to_message_id=reply_to_message.message_id
                 )
 
-<<<<<<< HEAD
+    @flaky(3, 1)
+    @pytest.mark.asyncio
+    @pytest.mark.parametrize('default_bot', [{'protect_content': True}], indirect=True)
+    async def test_send_document_default_protect_content(self, chat_id, default_bot, document):
+        protected = await default_bot.send_document(chat_id, document)
+        assert protected.has_protected_content
+        unprotected = await default_bot.send_document(chat_id, document, protect_content=False)
+        assert not unprotected.has_protected_content
+
     @pytest.mark.asyncio
     async def test_send_document_local_files(self, monkeypatch, bot, chat_id):
-=======
-    @flaky(3, 1)
-    @pytest.mark.parametrize('default_bot', [{'protect_content': True}], indirect=True)
-    def test_send_document_default_protect_content(self, chat_id, default_bot, document):
-        protected = default_bot.send_document(chat_id, document)
-        assert protected.has_protected_content
-        unprotected = default_bot.send_document(chat_id, document, protect_content=False)
-        assert not unprotected.has_protected_content
-
-    def test_send_document_local_files(self, monkeypatch, bot, chat_id):
->>>>>>> a36e1f34
         # For just test that the correct paths are passed as we have no local bot API set up
         test_flag = False
         file = data_file('telegram.jpg')
