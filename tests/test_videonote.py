--- conflicted
+++ resolved
@@ -229,10 +229,6 @@
                 )
 
     @flaky(3, 1)
-<<<<<<< HEAD
-    @pytest.mark.asyncio
-    async def test_error_send_empty_file(self, bot, chat_id):
-=======
     @pytest.mark.parametrize('default_bot', [{'protect_content': True}], indirect=True)
     def test_send_video_note_default_protect_content(self, chat_id, default_bot, video_note):
         protected = default_bot.send_video_note(chat_id, video_note)
@@ -241,8 +237,8 @@
         assert not unprotected.has_protected_content
 
     @flaky(3, 1)
-    def test_error_send_empty_file(self, bot, chat_id):
->>>>>>> a36e1f34
+    @pytest.mark.asyncio
+    async def test_error_send_empty_file(self, bot, chat_id):
         with pytest.raises(TelegramError):
             await bot.send_video_note(chat_id, open(os.devnull, 'rb'))
 
