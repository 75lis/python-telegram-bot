--- conflicted
+++ resolved
@@ -189,26 +189,22 @@
                     chat_id, location=location, reply_to_message_id=reply_to_message.message_id
                 )
 
-<<<<<<< HEAD
+    @flaky(3, 1)
+    @pytest.mark.asyncio
+    @pytest.mark.parametrize('default_bot', [{'protect_content': True}], indirect=True)
+    async def test_send_location_default_protect_content(self, chat_id, default_bot, location):
+        protected = await default_bot.send_location(chat_id, location=location)
+        assert protected.has_protected_content
+        unprotected = await default_bot.send_location(
+            chat_id, location=location, protect_content=False
+        )
+        assert not unprotected.has_protected_content
+
     @pytest.mark.asyncio
     async def test_edit_live_location_with_location(self, monkeypatch, bot, location):
         async def make_assertion(url, request_data: RequestData, *args, **kwargs):
             lat = request_data.json_parameters['latitude'] == str(location.latitude)
             lon = request_data.json_parameters['longitude'] == str(location.longitude)
-=======
-    @flaky(3, 1)
-    @pytest.mark.parametrize('default_bot', [{'protect_content': True}], indirect=True)
-    def test_send_location_default_protect_content(self, chat_id, default_bot, location):
-        protected = default_bot.send_location(chat_id, location=location)
-        assert protected.has_protected_content
-        unprotected = default_bot.send_location(chat_id, location=location, protect_content=False)
-        assert not unprotected.has_protected_content
-
-    def test_edit_live_location_with_location(self, monkeypatch, bot, location):
-        def test(url, data, **kwargs):
-            lat = data['latitude'] == location.latitude
-            lon = data['longitude'] == location.longitude
->>>>>>> a36e1f34
             return lat and lon
 
         monkeypatch.setattr(bot.request, 'post', make_assertion)
